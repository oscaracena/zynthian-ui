#!/usr/bin/python3
# -*- coding: utf-8 -*-
# ******************************************************************************
# ZYNTHIAN PROJECT: Zynthian GUI
#
# Zynthian GUI Audio-In Selector Class
#
# Copyright (C) 2015-2023 Fernando Moyano <jofemodo@zynthian.org>
#
# ******************************************************************************
#
# This program is free software; you can redistribute it and/or
# modify it under the terms of the GNU General Public License as
# published by the Free Software Foundation; either version 2 of
# the License, or any later version.
#
# This program is distributed in the hope that it will be useful,
# but WITHOUT ANY WARRANTY; without even the implied warranty of
# MERCHANTABILITY or FITNESS FOR A PARTICULAR PURPOSE. See the
# GNU General Public License for more details.
#
# For a full copy of the GNU General Public License see the LICENSE.txt file.
#
# ******************************************************************************

import logging

# Zynthian specific modules
import zynautoconnect
from zyngui.zynthian_gui_selector import zynthian_gui_selector

# ------------------------------------------------------------------------------
# Zynthian Audio-In Selection GUI Class
# ------------------------------------------------------------------------------


class zynthian_gui_audio_in(zynthian_gui_selector):

    def __init__(self):
        self.chain = None
        super().__init__('Audio In', True)

    def set_chain(self, chain):
        self.chain = chain

    def build_view(self):
        self.check_ports = 0
        self.capture_ports = zynautoconnect.get_audio_capture_ports()
        return super().build_view()

    def refresh_status(self):
        super().refresh_status()
        self.check_ports += 1
        if self.check_ports > 10:
            self.check_ports = 0
            ports = zynautoconnect.get_audio_capture_ports()
            if self.capture_ports != ports:
                self.capture_ports = ports
                self.fill_list()

    def fill_list(self):
        self.list_data = []

<<<<<<< HEAD
        for i in range(len(zynautoconnect.get_audio_capture_ports())):
            if i + 1 in self.chain.audio_in:
                self.list_data.append(
                    (i + 1, [f"input_{i}"], f"\u2612 Audio input {i + 1}"))
            else:
                self.list_data.append(
                    (i + 1, [f"input_{i}"], f"\u2610 Audio input {i + 1}"))
=======
        for i, scp in enumerate(self.capture_ports):
            if scp.aliases:
                suffix = f" ({scp.aliases[0]})"
            else:
                suffix = ""
            if i + 1 in self.chain.audio_in:
                self.list_data.append(
                    (i + 1, scp.name, f"\u2612 Audio input {i + 1}{suffix}"))
            else:
                self.list_data.append(
                    (i + 1, scp.name, f"\u2610 Audio input {i + 1}{suffix}"))
>>>>>>> 9f135452

        super().fill_list()

    def fill_listbox(self):
        super().fill_listbox()

    def select_action(self, i, t='S'):
        if t == 'S':
            self.chain.toggle_audio_in(self.list_data[i][0])
            self.fill_list()
        else:
            self.zyngui.state_manager.start_busy("alsa_input")
            zctrls = self.zyngui.state_manager.alsa_mixer_processor.engine.get_controllers_dict()
            ctrl_list = []
            for symbol, zctrl in zctrls.items():
                try:
                    if zctrl.graph_path[4] in self.list_data[i][1]:
                        ctrl_list.append(symbol)
                except:
                    pass
            self.zyngui.state_manager.end_busy("alsa_input")
            if ctrl_list:
                self.zyngui.show_screen("alsa_mixer", params=ctrl_list)

    def set_select_path(self):
        self.select_path.set("Capture Audio from ...")

# ------------------------------------------------------------------------------<|MERGE_RESOLUTION|>--- conflicted
+++ resolved
@@ -61,15 +61,6 @@
     def fill_list(self):
         self.list_data = []
 
-<<<<<<< HEAD
-        for i in range(len(zynautoconnect.get_audio_capture_ports())):
-            if i + 1 in self.chain.audio_in:
-                self.list_data.append(
-                    (i + 1, [f"input_{i}"], f"\u2612 Audio input {i + 1}"))
-            else:
-                self.list_data.append(
-                    (i + 1, [f"input_{i}"], f"\u2610 Audio input {i + 1}"))
-=======
         for i, scp in enumerate(self.capture_ports):
             if scp.aliases:
                 suffix = f" ({scp.aliases[0]})"
@@ -81,7 +72,6 @@
             else:
                 self.list_data.append(
                     (i + 1, scp.name, f"\u2610 Audio input {i + 1}{suffix}"))
->>>>>>> 9f135452
 
         super().fill_list()
 
