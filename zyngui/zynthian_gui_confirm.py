--- conflicted
+++ resolved
@@ -39,17 +39,18 @@
 
 class zynthian_gui_confirm():
 
-<<<<<<< HEAD
     def __init__(self):
         self.shown = False
         self.callback = None
         self.callback_params = None
         self.zyngui = zynthian_gui_config.zyngui
+        self.width = zynthian_gui_config.screen_width
+        self.height = zynthian_gui_config.screen_height
 
         # Main Frame
         self.main_frame = tkinter.Frame(zynthian_gui_config.top,
-                                        width=zynthian_gui_config.display_width,
-                                        height=zynthian_gui_config.display_height,
+                                        width=self.width,
+                                        height=self.height,
                                         bg=zynthian_gui_config.color_bg)
 
         self.text = tkinter.StringVar()
@@ -57,7 +58,7 @@
                                         font=(zynthian_gui_config.font_family,
                                               zynthian_gui_config.font_size, "normal"),
                                         textvariable=self.text,
-                                        wraplength=zynthian_gui_config.display_width-zynthian_gui_config.font_size*2,
+                                        wraplength=self.width-zynthian_gui_config.font_size*2,
                                         justify=tkinter.LEFT,
                                         padx=zynthian_gui_config.font_size,
                                         pady=zynthian_gui_config.font_size,
@@ -76,8 +77,8 @@
                                             bg=zynthian_gui_config.color_ctrl_bg_off,
                                             fg=zynthian_gui_config.color_tx)
         self.yes_text_label.bind("<ButtonRelease-1>", self.cb_yes_push)
-        self.yes_text_label.place(x=zynthian_gui_config.display_width,
-                                  y=zynthian_gui_config.display_height, anchor=tkinter.SE)
+        self.yes_text_label.place(x=self.width,
+                                  y=self.height, anchor=tkinter.SE)
 
         self.no_text_label = tkinter.Label(self.main_frame,
                                            font=(
@@ -91,7 +92,7 @@
                                            fg=zynthian_gui_config.color_tx)
         self.no_text_label.bind("<ButtonRelease-1>", self.cb_no_push)
         self.no_text_label.place(
-            x=0, y=zynthian_gui_config.display_height, anchor=tkinter.SW)
+            x=0, y=self.height, anchor=tkinter.SW)
 
     def hide(self):
         if self.shown:
@@ -109,7 +110,7 @@
         self.callback_params = cb_params
         if not self.shown:
             self.shown = True
-            self.main_frame.grid()
+            self.main_frame.grid(row=0, column=self.zyngui.main_screen_column)
 
     def zynpot_cb(self, i, dval):
         pass
@@ -133,108 +134,4 @@
     def cb_no_push(self, event):
         self.zyngui.zynswitch_defered('S', 1)
 
-# -------------------------------------------------------------------------------
-=======
-	def __init__(self):
-		self.shown = False
-		self.callback = None
-		self.callback_params = None
-		self.zyngui = zynthian_gui_config.zyngui
-		self.width = zynthian_gui_config.screen_width
-		self.height = zynthian_gui_config.screen_height
-
-		# Main Frame
-		self.main_frame = tkinter.Frame(zynthian_gui_config.top,
-			width = self.width,
-			height = self.height,
-			bg = zynthian_gui_config.color_bg)
-
-		self.text = tkinter.StringVar()
-		self.label_text = tkinter.Label(self.main_frame,
-			font=(zynthian_gui_config.font_family,zynthian_gui_config.font_size,"normal"),
-			textvariable=self.text,
-			wraplength=self.width-zynthian_gui_config.font_size*2,
-			justify=tkinter.LEFT,
-			padx=zynthian_gui_config.font_size,
-			pady=zynthian_gui_config.font_size,
-			bg=zynthian_gui_config.color_bg,
-			fg=zynthian_gui_config.color_tx)
-		self.label_text.place(x=0, y=0, anchor=tkinter.NW)
-
-		self.yes_text_label=tkinter.Label(self.main_frame,
-			font=(zynthian_gui_config.font_family,zynthian_gui_config.font_size*2,"normal"),
-			text="Yes",
-			width=3,
-			justify=tkinter.RIGHT,
-			padx=zynthian_gui_config.font_size,
-			pady=zynthian_gui_config.font_size,
-			bg=zynthian_gui_config.color_ctrl_bg_off,
-			fg=zynthian_gui_config.color_tx)
-		self.yes_text_label.bind("<ButtonRelease-1>",self.cb_yes_push)
-		self.yes_text_label.place(x=self.width, y=self.height, anchor=tkinter.SE)
-
-		self.no_text_label=tkinter.Label(self.main_frame,
-			font=(zynthian_gui_config.font_family,zynthian_gui_config.font_size*2,"normal"),
-			text="No",
-			width=3,
-			justify=tkinter.LEFT,
-			padx=zynthian_gui_config.font_size,
-			pady=zynthian_gui_config.font_size,
-			bg=zynthian_gui_config.color_ctrl_bg_off,
-			fg=zynthian_gui_config.color_tx)
-		self.no_text_label.bind("<ButtonRelease-1>",self.cb_no_push)
-		self.no_text_label.place(x=0, y=self.height, anchor=tkinter.SW)
-
-
-	def hide(self):
-		if self.shown:
-			self.shown=False
-			self.main_frame.grid_forget()
-
-
-	def build_view(self):
-		return True
-
-	def show(self, text, callback=None, cb_params=None):
-		if self.zyngui.test_mode:
-			logging.warning("TEST_MODE: {}".format(self.__class__.__module__))
-		self.text.set(text)
-		self.callback = callback
-		self.callback_params = cb_params
-		if not self.shown:
-			self.shown=True
-			self.main_frame.grid(row=0, column=self.zyngui.main_screen_column)
-
-
-	def zynpot_cb(self, i, dval):
-		pass
-
-
-	def refresh_loading(self):
-		pass
-
-
-	def switch_select(self, t='S'):
-		logging.info("callback %s", self.callback_params)
-		self.zyngui.close_screen()
-		if self.callback:
-			self.callback(self.callback_params)
-
-
-	def switch(self, i, t):
-		if i in [0,2]:
-			return True
-
-
-	def cb_yes_push(self, event):
-		self.zyngui.zynswitch_defered('S',3)
-
-
-	def cb_no_push(self, event):
-		self.zyngui.zynswitch_defered('S',1)
-
-
-	def zynpot_cb(self, enc, dval):
-		pass # TODO: Derive gui_confirm from gui_base
-#-------------------------------------------------------------------------------
->>>>>>> 990f8357
+# -------------------------------------------------------------------------------