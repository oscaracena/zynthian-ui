--- conflicted
+++ resolved
@@ -44,10 +44,6 @@
 	def __init__(self, parent):
 		super().__init__(parent)
 
-<<<<<<< HEAD
-		self.tri_size = zynthian_gui_config.display_height // 33
-=======
->>>>>>> ffc0d8bc
 		self.slider_press_event = None
 		self.state = 0
 		self.selected_loop = 0
@@ -57,42 +53,15 @@
 		self.row_height = 20
 		self.flash_count = 0
 
-<<<<<<< HEAD
-		self.input_level_canvas = tkinter.Canvas(self,
-			height = 1,
-			bd=0,
-			highlightthickness=0,
-			bg=self.SLIDER_BG)
-		self.input_level_fg = self.input_level_canvas.create_rectangle(
-			0, 0, 0, self.row_height,
-			fill = '#0a0')
-		self.input_level_label = self.input_level_canvas.create_text(
-			1, 10,
-			fill = self.SLIDER_TEXT,
-			text = 'input level',
-			anchor='w'
-		)
-		self.threshold_line = self.input_level_canvas.create_line(
-			0, 0, 0, self.row_height,
-			fill = '#ff0',
-			width = 2
-		)
-		self.in_gain_marker = self.input_level_canvas.create_polygon(
-			-self.tri_size, 0,
-			self.tri_size, 0,
-			0, self.tri_size,
-			fill='#d00'
-		)
-=======
 		if zynthian_gui_config.layout['columns'] <= 2:
 			self.font_size_sl = zynthian_gui_config.font_size
 		else:
+			#TODO: Use better font scaling based on screen resolution
 			self.font_size_sl = int(0.7 * zynthian_gui_config.font_size)
 
 		self.tri_size = int(0.5 * zynthian_gui_config.font_size)
-		self.txt_y = int(0.75 * self.font_size_sl)
+		self.txt_y = int(0.70 * self.font_size_sl)
 		self.txt_x = 2
->>>>>>> ffc0d8bc
 
 		self.pos_canvas = []
 		for loop in range(zynthian_engine_sooperlooper.MAX_LOOPS):
@@ -106,9 +75,9 @@
 				fill = self.SLIDER_TEXT,
 				text = '0.00 / 0.00',
 				anchor = 'nw',
-				font = ("source code pro", self.font_size_sl, 'bold')
+				#font = ("source code pro", self.font_size_sl, 'bold')
 				#font = ("office code pro", self.font_size_sl, 'bold')
-				#font = ("monoid", self.font_size_sl ,'bold')
+				font = ("monoid", self.font_size_sl)
 				#font = ("share tech mono", self.font_size_sl)
 			)
 			pos_line = pos_canvas.create_line(
@@ -401,7 +370,7 @@
 				pos = self.monitors[loop_pos_symbol]
 				state = self.monitors[state_symbol]
 				next_state = self.monitors[next_state_symbol]
-				if next_state >= 0 or state in [1, 3, 16]:
+				if next_state >= 0 or state in [1, 3]:
 					# Pending states
 					#TODO: Split to pending rec, pending play, etc.
 					bg='#c90'
@@ -424,18 +393,13 @@
 					x = int(pos / len * self.pos_canvas[loop]['canvas'].winfo_width())
 				self.pos_canvas[loop]['canvas'].coords(self.pos_canvas[loop]['line'], x, 0, x, self.row_height)
 				self.pos_canvas[loop]['canvas'].configure(bg=bg)
-<<<<<<< HEAD
-				self.pos_canvas[loop]['canvas'].itemconfigure(self.pos_canvas[loop]['label'], text=' {:.2f} / {:.2f} {}'.format(pos, len, zynthian_engine_sooperlooper.SL_STATES[abs(state)]['name']))
+				self.pos_canvas[loop]['canvas'].itemconfigure(self.pos_canvas[loop]['label'], text=' {} / {} {}'.format(f'{pos:.2f}'.zfill(5), f'{len:.2f}'.zfill(5), zynthian_engine_sooperlooper.SL_STATES[state]['name']))
 				if next_state in [10, 20] or next_state != -1 and state in [10, 20]:
 					if self.flash_count > 3:
 						self.pos_canvas[loop]['mute']['bg'] = self.BUTTON_ASSERTED
 					else:
 						self.pos_canvas[loop]['mute']['bg'] = self.SLIDER_BG
 				elif state in [10,20]:
-=======
-				self.pos_canvas[loop]['canvas'].itemconfigure(self.pos_canvas[loop]['label'], text='{:.2f} / {:.2f} {}'.format(pos, len, zynthian_engine_sooperlooper.SL_STATES[state]['name']))
-				if state in [10,20]:
->>>>>>> ffc0d8bc
 					self.pos_canvas[loop]['mute']['bg'] = self.BUTTON_ASSERTED
 				else:
 					self.pos_canvas[loop]['mute']['bg'] = self.SLIDER_BG
