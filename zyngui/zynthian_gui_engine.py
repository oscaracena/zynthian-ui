--- conflicted
+++ resolved
@@ -43,43 +43,7 @@
 
 class zynthian_gui_engine(zynthian_gui_selector):
 
-<<<<<<< HEAD
 	check_channels_engines = []#"AE"]
-=======
-	single_layer_engines = ["BF", "MD", "PT", "PD", "AE", "CS", "SL"]
-	check_channels_engines = ["AE"]
-
-	@classmethod
-	def init_engine_info(cls):
-
-		cls.engine_info=OrderedDict([
-			["SL", ("SooperLooper", "SooperLooper", "Audio Effect", None, zynthian_engine_sooperlooper, True)],
-			["AI", ("AudioInput", "Audio Input", "Audio Effect", None, zynthian_engine_audio_in, False)],
-			["MX", ("Mixer", "ALSA Mixer", "MIXER", None, zynthian_engine_alsa_mixer, True)],
-			["ZY", ("ZynAddSubFX", "ZynAddSubFX - Synthesizer", "MIDI Synth", None, zynthian_engine_zynaddsubfx, True)],
-			["FS", ("FluidSynth", "FluidSynth - SF2 Player", "MIDI Synth", None, zynthian_engine_fluidsynth, True)],
-			["SF", ("Sfizz", "Sfizz - SFZ Player", "MIDI Synth", None, zynthian_engine_sfizz, True)],
-			["LS", ("LinuxSampler", "LinuxSampler - SFZ/GIG Player", "MIDI Synth", None, zynthian_engine_linuxsampler, True)],
-			["BF", ("setBfree", "setBfree - Hammond Emulator", "MIDI Synth", None, zynthian_engine_setbfree, True)],
-			["AE", ("Aeolus", "Aeolus - Pipe Organ Emulator", "MIDI Synth", None, zynthian_engine_aeolus, True)],
-			["AP", ("AudioPlayer", "Audio File Player", "Special", None, zynthian_engine_audioplayer, True)],
-			['PD', ("PureData", "PureData - Visual Programming", "Special", None, zynthian_engine_puredata, True)],
-			#['CS', ("CSound", "CSound Audio Language", "Special", None, zynthian_engine_csound, False)],
-			['MD', ("MOD-UI", "MOD-UI - Plugin Host", "Special", None, zynthian_engine_modui, True)]
-		])
-
-		pt_info = get_pianoteq_binary_info()
-		if pt_info:
-			if pt_info['api']:
-				cls.engine_info['PT'] = ('Pianoteq', pt_info['name'], "MIDI Synth", None, zynthian_engine_pianoteq, True)
-			else:
-				cls.engine_info['PT'] = ('Pianoteq', pt_info['name'], "MIDI Synth", None, zynthian_engine_pianoteq6, True)
-		
-		for plugin_name, plugin_info in get_jalv_plugins().items():
-			eng = 'JV/{}'.format(plugin_name)
-			cls.engine_info[eng] = (plugin_name, plugin_name, plugin_info['TYPE'], plugin_info.get('CLASS', None), zynthian_engine_jalv, plugin_info['ENABLED'])
-
->>>>>>> 7707f8fb
 
 	def __init__(self):
 		self.reset_index = True
