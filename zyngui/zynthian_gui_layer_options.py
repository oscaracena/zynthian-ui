--- conflicted
+++ resolved
@@ -126,7 +126,7 @@
 		self.list_data.append((None, None, "Chain"))
 
 		if self.layer.engine.type in ('MIDI Synth', 'MIDI Tool', 'Special') and self.layer.midi_chan is not None:
-			self.list_data.append((self.midifx_add, None, "Add MIDI effect"))
+			self.list_data.append((self.midifx_add, None, "Add MIDI-FX"))
 
 		in_str = "⤷"
 		front = True
@@ -150,11 +150,9 @@
 				if not front and not layer.is_parallel_audio_routed(prev_layer):
 					in_str = "  " + in_str
 			else:
-				bg = '#044680'
-				bg = zynthian_gui_config.color_panel_hl
+				#bg = zynthian_gui_config.color_panel_hl
 				if not front:
 					in_str = "  " + in_str
-			#self.list_data.append((self.sublayer_options, layer, in_str + name, {'format': {'bg':bg, 'fg':fg, 'selectforeground':sfg}}))
 			if bg:
 				self.list_data.append((self.sublayer_options, layer, in_str + name, {'format':{'bg':bg}}))
 			else:
@@ -162,25 +160,16 @@
 			prev_layer = layer
 			front = False
 
-<<<<<<< HEAD
 		if self.layer.engine.type != 'MIDI Tool' and self.layer.midi_chan is not None:
-			self.list_data.append((self.audiofx_add, None, "Add audio effect"))
-=======
-		if self.layer.engine.type in ('MIDI Synth', 'MIDI Tool', 'Special') and self.layer.midi_chan is not None:
-			# Add MIDI-FX options
-			self.list_data.append((self.midifx_add, None, "Add MIDI-FX"))
-		if self.layer.engine.type != 'MIDI Tool' and self.layer.midi_chan is not None:
-			# Add Audio-FX options
 			self.list_data.append((self.audiofx_add, None, "Add Audio-FX"))
->>>>>>> 4938ddb6
 
 		if self.layer.midi_chan == 256:
 			if self.audiofx_layers:
 				self.list_data.append((self.remove_all_audiofx, None, "Remove All Audio-FXs"))
 		elif self.layer.engine.type == 'MIDI Tool' and len(self.midifx_layers) > 1:
-			self.list_data.append((self.remove_all, None, "Remove ..."))
+			self.list_data.append((self.remove_all, None, "Remove..."))
 		elif self.layer.engine.type != 'MIDI Tool' and len(self.midifx_layers) + len(self.audiofx_layers) > 0:
-			self.list_data.append((self.remove_all, None, "Remove ..."))
+			self.list_data.append((self.remove_all, None, "Remove..."))
 		else:
 			self.list_data.append((self.remove_chain, None, "Remove Chain"))
 
