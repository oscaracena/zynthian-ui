#!/usr/bin/python3
# -*- coding: utf-8 -*-
# ******************************************************************************
# ZYNTHIAN PROJECT: Zynthian GUI
#
# Zynthian GUI Base Class: Status Bar + Basic layout & events
#
# Copyright (C) 2015-2024 Fernando Moyano <jofemodo@zynthian.org>
#
# ******************************************************************************
#
# This program is free software; you can redistribute it and/or
# modify it under the terms of the GNU General Public License as
# published by the Free Software Foundation; either version 2 of
# the License, or any later version.
#
# This program is distributed in the hope that it will be useful,
# but WITHOUT ANY WARRANTY; without even the implied warranty of
# MERCHANTABILITY or FITNESS FOR A PARTICULAR PURPOSE. See the
# GNU General Public License for more details.
#
# For a full copy of the GNU General Public License see the LICENSE.txt file.
#
# ******************************************************************************

import time
import logging
import tkinter
from threading import Timer
from tkinter import font as tkFont

# Zynthian specific modules
from zyngui import zynthian_gui_config
from zyngui.zynthian_gui_dpm import zynthian_gui_dpm
from zyngine import zynthian_controller

# ------------------------------------------------------------------------------
# Zynthian Base GUI Class: Status Bar + Basic layout & events
# ------------------------------------------------------------------------------


class zynthian_gui_base(tkinter.Frame):
<<<<<<< HEAD
    # Default buttonbar config (touchwidget)
    buttonbar_config = []

    def __init__(self, has_backbutton=True):
        tkinter.Frame.__init__(self,
                               zynthian_gui_config.top,
                               width=zynthian_gui_config.display_width,
                               height=zynthian_gui_config.display_height)
        self.grid_propagate(False)
        self.rowconfigure(1, weight=1)
        self.columnconfigure(0, weight=1)
        self.shown = False
        self.zyngui = zynthian_gui_config.zyngui

        self.topbar_allowed = True
        self.topbar_height = zynthian_gui_config.topbar_height
        self.sidebar_shown = True
        self.buttonbar_button = []

        # Geometry vars
        self.buttonbar_height = zynthian_gui_config.display_height // 7
        self.width = zynthian_gui_config.display_width
        # TODO: Views should use current height if they need dynamic changes else grow rows to fill main_frame
        if zynthian_gui_config.enable_touch_navigation and self.buttonbar_config:
            self.height = zynthian_gui_config.display_height - \
                self.topbar_height - self.buttonbar_height
        else:
            self.height = zynthian_gui_config.display_height - self.topbar_height

        # Status Area Parameters
        self.status_l = int(self.width * 0.25)
        self.status_h = self.topbar_height
        self.status_rh = max(2, int(self.status_h / 4))
        self.status_fs = int(0.36 * self.status_h)
        self.status_lpad = self.status_fs

        # Backbutton parameters
        if zynthian_gui_config.enable_touch_navigation:
            self.backbutton_width = self.topbar_height
            self.backbutton_height = self.topbar_height - 1
        else:
            self.backbutton_width = 0
            self.backbutton_height = 0

        # Title Area parameters
        self.title_canvas_width = zynthian_gui_config.display_width - \
            self.backbutton_width - self.status_l - self.status_lpad - 2
        self.select_path_font = tkFont.Font(
            family=zynthian_gui_config.font_topbar[0], size=zynthian_gui_config.font_topbar[1])
        self.select_path_width = 0
        self.select_path_offset = 0
        self.select_path_dir = 2

        self.status_error = None
        self.status_recplay = None
        self.status_midi = None
        self.status_midi_clock = None

        # Topbar's frame
        self.tb_frame = tkinter.Frame(self,
                                      width=zynthian_gui_config.display_width,
                                      height=self.topbar_height,
                                      bg=zynthian_gui_config.color_bg)
        self.tb_frame.grid_propagate(False)
        self.tb_frame.grid(row=0)
        col = 0

        # Canvas for menu button
        self.backbutton_canvas = tkinter.Canvas(self.tb_frame,
                                                width=self.backbutton_width,
                                                height=self.backbutton_height,
                                                bd=0,
                                                highlightthickness=0,
                                                relief='flat',
                                                bg=zynthian_gui_config.color_panel_bg)
        if has_backbutton and self.backbutton_width > 0:
            self.backbutton_canvas.grid(row=0, column=col, sticky="wn", padx=(0, self.status_lpad))
            self.backbutton_canvas.grid_propagate(False)
        self.backbutton_canvas.bind('<Button-1>', self.cb_backbutton)
        self.backbutton_canvas.bind(
            '<ButtonRelease-1>', self.cb_backbutton_release)
        self.backbutton_timer = None
        col += 1
        # Add back-arrow symbol
        self.label_backbutton = tkinter.Label(self.backbutton_canvas,
                                              font=zynthian_gui_config.font_topbar,
                                              text="<",
                                              bg=zynthian_gui_config.color_panel_bg,
                                              fg=zynthian_gui_config.color_tx)
        self.label_backbutton.place(relx=0.3, rely=0.5, anchor='w')
        self.label_backbutton.bind('<Button-1>', self.cb_backbutton)
        self.label_backbutton.bind(
            '<ButtonRelease-1>', self.cb_backbutton_release)

        # Title
        self.title = ""
        # font = tkFont.Font(family=zynthian_gui_config.font_topbar[0], size=int(self.height * 0.05)),
        self.title_fg = zynthian_gui_config.color_panel_tx
        self.title_bg = zynthian_gui_config.color_header_bg
        self.title_canvas = tkinter.Canvas(self.tb_frame,
                                           height=self.topbar_height,
                                           bd=0,
                                           highlightthickness=0,
                                           bg=self.title_bg)
        self.tb_frame.grid_columnconfigure(col, weight=1)
        self.title_canvas.grid(row=0, column=col, sticky='ew')
        self.title_canvas.grid_propagate(False)
        # Setup Topbar's Callback
        if zynthian_gui_config.enable_touch_navigation:
            self.title_canvas.bind("<Button-1>", self.cb_topbar_press)
            self.title_canvas.bind("<ButtonRelease-1>", self.cb_topbar_release)
        self.path_canvas = self.title_canvas
        self.topbar_timer = None
        self.title_timer = None
        self.status_timer = None
        col += 1

        # Topbar's Select Path
        self.select_path = tkinter.StringVar()
        self.select_path.trace(tkinter.W, self.cb_select_path)
        self.label_select_path = tkinter.Label(self.title_canvas,
                                               font=zynthian_gui_config.font_topbar,
                                               textvariable=self.select_path,
                                               bg=zynthian_gui_config.color_header_bg,
                                               fg=zynthian_gui_config.color_header_tx)
        self.label_select_path.place(x=0, rely=0.5, anchor='w')
        # Setup Topbar's Callback
        if zynthian_gui_config.enable_touch_navigation:
            self.label_select_path.bind('<Button-1>', self.cb_topbar_press)
            self.label_select_path.bind('<ButtonRelease-1>', self.cb_topbar_release)

        # Canvas for displaying status
        self.status_canvas = tkinter.Canvas(self.tb_frame,
                                            width=self.status_l + 2,
                                            height=self.status_h,
                                            bd=0,
                                            highlightthickness=0,
                                            relief='flat',
                                            bg=zynthian_gui_config.color_bg)
        self.status_canvas.grid(row=0, column=col, sticky="ens", padx=(self.status_lpad, 0))
        # Set Status Callaback
        if zynthian_gui_config.enable_touch_navigation:
            self.status_canvas.bind('<Button-1>', self.cb_status_press)
            self.status_canvas.bind('<ButtonRelease-1>', self.cb_status_release)

        # Topbar parameter editor
        self.param_editor_zctrl = None

        # Main Frame
        self.main_frame = tkinter.Frame(self, bg=zynthian_gui_config.color_bg)
        self.main_frame.propagate(False)
        self.main_frame.grid(row=1, sticky='news')

        # Init touchbar
        self.buttonbar_frame = None
        self.bg_color = zynthian_gui_config.color_panel_bg
        self.fg_color = zynthian_gui_config.color_header_tx
        self.init_buttonbar()

        self.button_push_ts = 0

        self.main_mute = 0
        self.init_status()
        self.init_dpmeter()

        # Update Title
        self.set_select_path()
        self.cb_scroll_select_path()

        # TODO: Consolidate set_title and set_select_path, etc.
        self.disable_param_editor()
        self.bind("<Configure>", self.on_size)

    def show_back_button(self, show=True):
        if show:
            self.backbutton_canvas.grid(
                row=0, column=0, sticky="wn", padx=(0, self.status_lpad))
            self.backbutton_canvas.grid_propagate(False)
        else:
            self.backbutton_canvas.grid_remove()

    # Function to update title
    # title: Title to display in topbar
    # fg: Title foreground colour [Default: Do not change]
    # bg: Title background colour [Default: Do not change]
    # timeout: If set, title is shown for this period (seconds) then reverts to previous title

    def set_title(self, title, fg=None, bg=None, timeout=None):
        if self.title_timer:
            self.title_timer.cancel()
            self.title_timer = None
        if timeout:
            self.title_timer = Timer(timeout, self.on_title_timeout)
            self.title_timer.start()
        else:
            self.title = title
            if fg:
                self.title_fg = fg
            if bg:
                self.title_bg = bg
        self.select_path.set(title)
        # self.title_canvas.itemconfig("lblTitle", text=title, fill=self.title_fg)
        if fg:
            self.label_select_path.config(fg=fg)
        else:
            self.label_select_path.config(fg=self.title_fg)
        if bg:
            self.title_canvas.configure(bg=bg)
            self.label_select_path.config(bg=bg)
        else:
            self.title_canvas.configure(bg=self.title_bg)
            self.label_select_path.config(bg=self.title_bg)

    # Function called when frame resized
    def on_size(self, event):
        self.update_layout()
        # self.width = self.main_frame.winfo_width()
        # self.height = self.main_frame.winfo_height()

    # Function to revert title after toast
    def on_title_timeout(self):
        if self.title_timer:
            self.title_timer.cancel()
            self.title_timer = None
        self.set_title(self.title)

    # Initialise button bar
    # config: Buttonbar config (default is None to use default configuration hardcoded per view)
    def init_buttonbar(self, config=None):
        if self.buttonbar_frame:
            self.buttonbar_frame.grid_forget()
        if config is None:
            config = self.buttonbar_config
        if not zynthian_gui_config.enable_touch_navigation or not config:
            return

        self.buttonbar_frame = tkinter.Frame(self,
                                             width=zynthian_gui_config.display_width,
                                             height=self.buttonbar_height,
                                             bg=zynthian_gui_config.color_bg)
        self.buttonbar_frame.grid(row=2, padx=(0, 0), pady=(0, 0))
        self.buttonbar_frame.grid_propagate(False)
        self.buttonbar_frame.grid_rowconfigure(
            0, minsize=self.buttonbar_height, pad=0)
        for i in range(max(4, len(config))):
            self.buttonbar_frame.grid_columnconfigure(
                i,
                weight=1,
                uniform='buttonbar',
                pad=0)
            try:
                self.add_button(i, config[i][0], config[i][1])
            except Exception as e:
                logging.error(e)

    # Set the label for a button in the buttonbar
    # column: Column / button index
    # label: Text to show on label
    def set_buttonbar_label(self, column, label):
        if len(self.buttonbar_button) > column and self.buttonbar_button[column]:
            self.buttonbar_button[column]['text'] = label

    # Add a button to the buttonbar
    # column: Column / button index
    # cuia: Action to trigger when button pressed
    # label: Text to show on button
    def add_button(self, column, cuia, label):
        # Touchbar frame
        padx = (0, 0)
        for col in range(column):
            if col == 0:
                self.buttonbar_button[col].grid(row=0, column=col, padx=(0, 1))
            elif col < len(self.buttonbar_button):
                self.buttonbar_button[col].grid(row=0, column=col, padx=(1, 1))
            padx = (1, 0)
        self.buttonbar_button.append(None)
        self.buttonbar_button[column] = select_button = tkinter.Button(
            self.buttonbar_frame,
            bg=self.bg_color,
            fg=self.fg_color,
            activebackground=self.bg_color,
            activeforeground=self.fg_color,
            highlightbackground=self.bg_color,
            highlightcolor=self.bg_color,
            highlightthickness=0,
            bd=0,
            relief='flat',
            font=zynthian_gui_config.font_buttonbar,
            text=label)
        select_button.cuia = cuia
        select_button.grid(row=0, column=column, sticky='nswe', padx=padx)
        select_button.bind('<ButtonPress-1>', self.cb_button_push)
        select_button.bind('<ButtonRelease-1>', self.cb_button_release)

    # Handle buttonbar button press
    # event: Button event (not used)
    def cb_button_push(self, event):
        self.button_push_ts = time.monotonic()

    # Handle buttonbar button release
    # cuia: Action to trigger
    # event: Button event (not used)
    def cb_button_release(self, event):
        cuia = event.widget.cuia
        if isinstance(cuia, int):
            t = 'S'
            if self.button_push_ts:
                dts = (time.monotonic() - self.button_push_ts)
                if dts < zynthian_gui_config.zynswitch_bold_seconds:
                    t = 'S'
                elif zynthian_gui_config.zynswitch_bold_seconds <= dts < zynthian_gui_config.zynswitch_long_seconds:
                    t = 'B'
                elif dts >= zynthian_gui_config.zynswitch_long_seconds:
                    t = 'L'
            self.zyngui.callable_ui_action("zynswitch", (cuia, t))
        else:
            self.zyngui.callable_ui_action_params(cuia)

    # Invert BG & FG colors depending of returned status
    def set_button_status(self, column, status=False):
        if 0 <= column < len(self.buttonbar_button):
            if status:
                self.buttonbar_button[column].config(bg=self.fg_color,
                                                     fg=self.bg_color,
                                                     activebackground=self.fg_color,
                                                     activeforeground=self.bg_color,
                                                     highlightbackground=self.fg_color,
                                                     highlightcolor=self.fg_color)
            else:
                self.buttonbar_button[column].config(bg=self.bg_color,
                                                     fg=self.fg_color,
                                                     activebackground=self.bg_color,
                                                     activeforeground=self.fg_color,
                                                     highlightbackground=self.bg_color,
                                                     highlightcolor=self.bg_color)

    # Default topbar touch callback
    def cb_topbar_press(self, params=None):
        self.topbar_timer = Timer(
            zynthian_gui_config.zynswitch_long_seconds, self.cb_topbar_long)
        self.topbar_timer.start()
        self.topbar_press_time = time.monotonic()

    # Default topbar release callback
    def cb_topbar_release(self, params=None):
        if self.topbar_timer:
            self.topbar_timer.cancel()
            self.topbar_timer = None
            if time.monotonic() - self.topbar_press_time > zynthian_gui_config.zynswitch_bold_seconds:
                self.topbar_bold_touch_action()
            else:
                self.topbar_short_touch_action()

    # Default topbar long press callback
    def cb_topbar_long(self, params=None):
        if self.topbar_timer:
            self.topbar_timer.cancel()
            self.topbar_timer = None
            self.topbar_long_touch_action()

    # Default topbar short touch action
    def topbar_short_touch_action(self):
        self.zyngui.callable_ui_action("menu")

    # Default topbar bold touch action
    def topbar_bold_touch_action(self):
        self.zyngui.callable_ui_action('screen_zynpad')

    # Default topbar long touch action
    def topbar_long_touch_action(self):
        self.zyngui.callable_ui_action('screen_admin')

    # Default status touch callback
    def cb_status_press(self, params=None):
        self.status_timer = Timer(
            zynthian_gui_config.zynswitch_long_seconds, self.cb_status_long)
        self.status_timer.start()
        self.status_press_time = time.monotonic()

    # Default status release callback
    def cb_status_release(self, params=None):
        if self.status_timer:
            self.status_timer.cancel()
            self.status_timer = None
            if time.monotonic() - self.status_press_time > zynthian_gui_config.zynswitch_bold_seconds:
                self.status_bold_touch_action()
            else:
                self.status_short_touch_action()

    # Default status long press callback
    def cb_status_long(self, params=None):
        if self.status_timer:
            self.status_timer.cancel()
            self.status_timer = None
            self.status_long_touch_action()

    # Default status short touch action
    def status_short_touch_action(self):
        self.zyngui.callable_ui_action('tempo')

    # Default status bold touch action
    def status_bold_touch_action(self):
        if self.zyngui.current_screen == 'zs3':
            self.zyngui.callable_ui_action('screen_snapshot')
        else:
            self.zyngui.callable_ui_action('screen_zs3')

    # Default status long touch action
    def status_long_touch_action(self):
        # self.zyngui.callable_ui_action('screen_snapshot')
        self.zyngui.callable_ui_action('all_sounds_off')

    # ---------------------------------
    # Backbutton touch event management
    # ---------------------------------

    # Default menu button touch callback
    def cb_backbutton(self, params=None):
        self.backbutton_timer = Timer(
            zynthian_gui_config.zynswitch_long_seconds, self.cb_backbutton_long)
        self.backbutton_timer.start()
        self.backbutton_press_time = time.monotonic()

    # Default menu button release callback
    def cb_backbutton_release(self, params=None):
        if self.backbutton_timer:
            self.backbutton_timer.cancel()
            self.backbutton_timer = None
            if time.monotonic() - self.backbutton_press_time > zynthian_gui_config.zynswitch_bold_seconds:
                self.backbutton_bold_touch_action()
            else:
                self.backbutton_short_touch_action()

    # Default backbutton long press callback
    def cb_backbutton_long(self, params=None):
        if self.backbutton_timer:
            self.backbutton_timer.cancel()
            self.backbutton_timer = None
            self.backbutton_long_touch_action()

    # Default backbutton short touch action
    def backbutton_short_touch_action(self):
        self.zyngui.callable_ui_action('zynswitch', (1, 'S'))

    # Default backbutton bold touch action
    def backbutton_bold_touch_action(self):
        self.zyngui.callable_ui_action('zynswitch', (1, 'B'))

    # Default backbutton long touch action
    def backbutton_long_touch_action(self):
        self.zyngui.callable_ui_action('zynswitch', (1, 'L'))

    # ---------------------------------
    # Layout managing methods
    # ---------------------------------

    # Draw screen ready to display (like double buffer) - Override in subclass
    def build_view(self):
        return True

    # Show the view
    def show(self):
        if not self.shown:
            if self.zyngui.test_mode:
                logging.warning("TEST_MODE: {}".format(
                    self.__class__.__module__))
            self.shown = True
            self.refresh_status()
            self.grid(row=0, column=0, sticky='nsew')
            self.propagate(False)
        self.main_frame.focus()

    # Hide the view
    def hide(self):
        if self.shown:
            if self.param_editor_zctrl:
                self.disable_param_editor()
            self.shown = False
            self.grid_remove()

    # Show topbar (if allowed)
    # show: True to show, False to hide
    def show_topbar(self, show):
        if self.topbar_allowed:
            if show:
                self.topbar_height = zynthian_gui_config.topbar_height
                self.tb_frame.grid()
            else:
                self.topbar_height = 0
                self.tb_frame.grid_remove()
            self.update_layout()

    # Show buttonbar (if configured)
    # show: True to show, False to hide
    def show_buttonbar(self, show):
        if show:
            self.init_buttonbar()
        elif self.buttonbar_frame:
            self.buttonbar_frame.grid_remove()
        self.update_layout()

    # Show sidebar (override in derived classes if required)
    # show: True to show, False to hide
    def show_sidebar(self, show):
        pass

    def init_status(self):
        self.status_mute = self.status_canvas.create_text(
            int(self.status_l - self.status_fs * 1.3), 0,
            anchor=tkinter.NE,
            fill=zynthian_gui_config.color_status_error,
            font=("forkawesome", self.status_fs),
            text="\uf32f",
            state=tkinter.HIDDEN)

        self.status_error = self.status_canvas.create_text(
            self.status_l, 0,
            anchor=tkinter.NE,
            fill=zynthian_gui_config.color_bg,
            font=("forkawesome", self.status_fs),
            text="")

        self.status_audio_rec = self.status_canvas.create_text(
            0,
            self.status_h - 2,
            anchor=tkinter.SW,
            fill=zynthian_gui_config.color_status_record,
            font=("forkawesome", self.status_fs),
            text="\uf111",
            state=tkinter.HIDDEN)

        self.status_audio_play = self.status_canvas.create_text(
            int(self.status_fs * 1.3),
            self.status_h - 2,
            anchor=tkinter.SW,
            fill=zynthian_gui_config.color_status_play,
            font=("forkawesome", self.status_fs),
            text="\uf04b",
            state=tkinter.HIDDEN)

        self.status_midi_rec = self.status_canvas.create_text(
            int(self.status_fs * 2.6),
            self.status_h - 2,
            anchor=tkinter.SW,
            fill=zynthian_gui_config.color_status_play_midi,
            font=("forkawesome", self.status_fs),
            text="\uf111",
            state=tkinter.HIDDEN)

        self.status_midi_play = self.status_canvas.create_text(
            int(self.status_fs * 3.9),
            self.status_h - 2,
            anchor=tkinter.SW,
            fill=zynthian_gui_config.color_status_play_midi,
            font=("forkawesome", self.status_fs),
            text="\uf04b",
            state=tkinter.HIDDEN
        )

        self.status_seq_rec = self.status_canvas.create_text(
            int(self.status_fs * 5.2),
            self.status_h - 2,
            anchor=tkinter.SW,
            fill=zynthian_gui_config.color_status_play_seq,
            font=("forkawesome", self.status_fs),
            text="\uf111",
            state=tkinter.HIDDEN
        )

        self.status_seq_play = self.status_canvas.create_text(
            int(self.status_fs * 6.5),
            self.status_h - 2,
            anchor=tkinter.SW,
            fill=zynthian_gui_config.color_status_play_seq,
            font=("forkawesome", self.status_fs),
            text="\uf04b",
            state=tkinter.HIDDEN)

        self.status_midi = self.status_canvas.create_text(
            self.status_l,
            self.status_h - 2,
            anchor=tkinter.SE,
            fill=zynthian_gui_config.color_status_midi,
            font=("forkawesome", self.status_fs),
            text="m",
            state=tkinter.HIDDEN)

        self.status_midi_clock = self.status_canvas.create_line(
            int(self.status_l - self.status_fs * 1.3),
            int(self.status_h * 0.9),
            int(self.status_l),
            int(self.status_h * 0.9),
            fill=zynthian_gui_config.color_status_midi,
            state=tkinter.HIDDEN)

    def init_dpmeter(self):
        width = int(self.status_l - 2 * self.status_rh - 1)
        height = int(self.status_h / 4 - 2)
        self.dpm_a = zynthian_gui_dpm(self.zyngui.state_manager.zynmixer, self.zyngui.state_manager.zynmixer.MAX_NUM_CHANNELS -
                                      1, 0, self.status_canvas, 0, 0, width, height, False, ("status_dpm"))
        self.dpm_b = zynthian_gui_dpm(self.zyngui.state_manager.zynmixer, self.zyngui.state_manager.zynmixer.MAX_NUM_CHANNELS -
                                      1, 1, self.status_canvas, 0, height + 2, width, height, False, ("status_dpm"))

    def refresh_status(self):
        if self.shown:
            mute = self.zyngui.state_manager.zynmixer.get_mute(
                self.zyngui.state_manager.zynmixer.MAX_NUM_CHANNELS - 1)
            if True:  # mute != self.main_mute:
                self.main_mute = mute
                if mute:
                    self.status_canvas.itemconfigure(
                        self.status_mute, state=tkinter.NORMAL)
                    if self.dpm_a:
                        self.status_canvas.itemconfigure(
                            'status_dpm', state=tkinter.HIDDEN)
                else:
                    self.status_canvas.itemconfigure(
                        self.status_mute, state=tkinter.HIDDEN)
                    if self.dpm_a:
                        self.status_canvas.itemconfigure(
                            'status_dpm', state=tkinter.NORMAL)
            if not mute and self.dpm_a:
                state = self.zyngui.state_manager.zynmixer.get_dpm_states(
                    self.zyngui.state_manager.zynmixer.MAX_NUM_CHANNELS - 1, self.zyngui.state_manager.zynmixer.MAX_NUM_CHANNELS - 1)[0]
                self.dpm_a.refresh(state[0], state[2], state[4])
                self.dpm_b.refresh(state[1], state[3], state[4])

            # status['xrun'] = True;

            # Display error flags
            flags = ""
            color = zynthian_gui_config.color_status_error
            if self.zyngui.state_manager.status_xrun:
                color = zynthian_gui_config.color_status_error
                # flags = "\uf00d"
                flags = "\uf071"
            elif self.zyngui.state_manager.status_undervoltage:
                flags = "\uf0e7"
            elif self.zyngui.state_manager.status_overtemp:
                color = zynthian_gui_config.color_status_error
                # flags = "\uf2c7"
                flags = "\uf769"
            else:
                cpu_load = self.zyngui.state_manager.status_cpu_load
                if cpu_load < 50:
                    cr = 0
                    cg = 0xCC
                elif cpu_load < 75:
                    cr = int((cpu_load - 50) * 0XCC / 25)
                    cg = 0xCC
                else:
                    cr = 0xCC
                    cg = int((100 - cpu_load) * 0xCC / 25)
                color = "#%02x%02x%02x" % (cr, cg, 0)
                if self.zyngui.state_manager.update_available:
                    flags = "\u21bb"
                else:
                    flags = "\u2665"

            self.status_canvas.itemconfig(
                self.status_error, text=flags, fill=color)

            # Display Audio Rec flag
            flags = ""
            color = zynthian_gui_config.color_bg
            if self.zyngui.state_manager.audio_recorder.status:
                self.status_canvas.itemconfig(
                    self.status_audio_rec, state=tkinter.NORMAL)
            else:
                self.status_canvas.itemconfig(
                    self.status_audio_rec, state=tkinter.HIDDEN)

            # Display Audio Play flag
            flags = ""
            color = zynthian_gui_config.color_bg
            if self.zyngui.state_manager.status_audio_player:
                self.status_canvas.itemconfig(
                    self.status_audio_play, state=tkinter.NORMAL)
            else:
                self.status_canvas.itemconfig(
                    self.status_audio_play, state=tkinter.HIDDEN)

            # Display MIDI Rec flag
            flags = ""
            color = zynthian_gui_config.color_status_midi
            if self.zyngui.state_manager.status_midi_recorder:
                self.status_canvas.itemconfig(
                    self.status_midi_rec, state=tkinter.NORMAL)
            else:
                self.status_canvas.itemconfig(
                    self.status_midi_rec, state=tkinter.HIDDEN)

            # Display MIDI Play flag
            if self.zyngui.state_manager.status_midi_player:
                self.status_canvas.itemconfig(
                    self.status_midi_play, state=tkinter.NORMAL)
            else:
                self.status_canvas.itemconfig(
                    self.status_midi_play, state=tkinter.HIDDEN)
            # Display SEQ Rec flag
            if self.zyngui.state_manager.zynseq.libseq.isMidiRecord():
                self.status_canvas.itemconfig(
                    self.status_seq_rec, state=tkinter.NORMAL)
            else:
                self.status_canvas.itemconfig(
                    self.status_seq_rec, state=tkinter.HIDDEN)

            # Display SEQ Play flag
            if self.zyngui.state_manager.zynseq.libseq.getPlayingSequences() > 0:
                self.status_canvas.itemconfig(
                    self.status_seq_play, state=tkinter.NORMAL)
            else:
                self.status_canvas.itemconfig(
                    self.status_seq_play, state=tkinter.HIDDEN)

            # Display MIDI activity flag
            if self.zyngui.state_manager.status_midi:
                self.status_canvas.itemconfig(
                    self.status_midi, state=tkinter.NORMAL)
            else:
                self.status_canvas.itemconfig(
                    self.status_midi, state=tkinter.HIDDEN)

            # Display MIDI clock flag
            if self.zyngui.state_manager.status_midi_clock:
                self.status_canvas.itemconfig(
                    self.status_midi_clock, state=tkinter.NORMAL)
            else:
                self.status_canvas.itemconfig(
                    self.status_midi_clock, state=tkinter.HIDDEN)

    def refresh_loading(self):
        pass

    # --------------------------------------------------------------------------
    # Zynpot Callbacks (rotaries!) & CUIA
    # --------------------------------------------------------------------------

    def zynpot_cb(self, i, dval):
        if self.param_editor_zctrl:
            ctrl_order = zynthian_gui_config.layout['ctrl_order']
            if i == ctrl_order[3]:
                self.param_editor_zctrl.nudge(dval)
            elif i == ctrl_order[2]:
                self.param_editor_zctrl.nudge(dval * 10)
            else:
                return True
            self.update_param_editor()
            return True

    def zctrl_touch(self, switch):
        pass

    # Function to handle switch press
    #   switch: Switch index [0=Layer, 1=Back, 2=Snapshot, 3=Select]
    #   typ: Press type ["S"=Short, "B"=Bold, "L"=Long]
    #   returns True if action fully handled or False if parent action should be triggered
    # Default implementation does nothing. Override to implement bespoke behaviour for legacy switches
    def switch(self, switch, typ):
        return False

    # Function to handle SELECT button press
    # typ: Button press duration ["S"=Short, "B"=Bold, "L"=Long]
    def switch_select(self, typ='S'):
        if self.param_editor_zctrl:
            if typ == 'S':
                if self.param_editor_assert_cb:
                    self.param_editor_assert_cb(self.param_editor_zctrl.value)
                self.disable_param_editor()
                return True
            elif typ == 'B':
                self.param_editor_zctrl.set_value(
                    self.param_editor_zctrl.value_default)
            self.update_param_editor()
            return True

    def back_action(self):
        if self.param_editor_zctrl:
            self.disable_param_editor()
            return True
        return False

    # --------------------------------------------------------------------------
    # MIDI learning
    # --------------------------------------------------------------------------

    def enter_midi_learn(self):
        pass

    def exit_midi_learn(self):
        pass

    # --------------------------------------------------------------------------
    # Mouse/Touch Callbacks
    # --------------------------------------------------------------------------

    def cb_select_path(self, *args):
        self.select_path_width = self.select_path_font.measure(self.select_path.get())
        self.select_path_offset = 0
        self.select_path_dir = 2
        self.label_select_path.place(x=0, rely=0.5, anchor='w')

    def cb_scroll_select_path(self):
        if self.shown:
            if self.dscroll_select_path():
                zynthian_gui_config.top.after(1000, self.cb_scroll_select_path)
                return
        zynthian_gui_config.top.after(100, self.cb_scroll_select_path)

    def dscroll_select_path(self):
        if self.shown:
            if self.select_path_width > self.title_canvas_width:
                # Scroll label
                self.select_path_offset += self.select_path_dir
                self.label_select_path.place(x=-self.select_path_offset, rely=0.5, anchor='w')

                # Change direction ...
                if self.select_path_offset > (self.select_path_width - self.title_canvas_width):
                    self.select_path_dir = -2
                    return True
                elif self.select_path_offset <= 0:
                    self.select_path_dir = 2
                    return True

            elif self.select_path_offset != 0:
                self.select_path_offset = 0
                self.select_path_dir = 2
                self.label_select_path.place(x=0, rely=0.5, anchor='w')
        return False

    def set_select_path(self):
        pass

    # Function to update display, e.g. after geometry changes
    # Override if required
    def update_layout(self):
        if zynthian_gui_config.enable_touch_navigation and self.buttonbar_config:
            self.height = zynthian_gui_config.display_height - \
                self.topbar_height - self.buttonbar_height
        else:
            self.height = zynthian_gui_config.display_height - self.topbar_height

    # Function to enable the top-bar parameter editor
    #  engine: Object to recieve send_controller_value callback
    #  symbol: String identifying the parameter
    #  options: zctrl options dictionary
    #  assert_cb: Optional function to call when editor closed with assert: fn(self,value)
    #  Populates button bar with up/down buttons
    def enable_param_editor(self, engine, symbol, options, assert_cb=None):
        self.disable_param_editor()
        if self.param_editor_zctrl:
            self.param_editor_zctrl.reset(engine, symbol, options)
        else:
            self.param_editor_zctrl = zynthian_controller(
                engine, symbol, options)
        self.param_editor_assert_cb = assert_cb
        if not self.param_editor_zctrl.is_integer:
            if self.param_editor_zctrl.nudge_factor < 0.1:
                self.format_print = "{}: {:.2f}"
            else:
                self.format_print = "{}: {:.1f}"
        else:
            self.format_print = "{}: {}"

        self.label_select_path.config(
            bg=zynthian_gui_config.color_panel_tx, fg=zynthian_gui_config.color_header_bg)
        self.init_buttonbar([("ZYNPOT 3,-1", "-1"), ("ZYNPOT 3,+1", "+1"),
                            ("ZYNPOT 3,-10", "-10"), ("ZYNPOT 3,+10", "+10"), (3, "OK")])
        self.update_param_editor()
        self.update_layout()

    # Function to disable paramter editor
    def disable_param_editor(self):
        if not self.param_editor_zctrl:
            return
        del self.param_editor_zctrl
        self.param_editor_zctrl = None
        self.param_editor_assert_cb = None
        self.init_buttonbar()
        self.set_title(self.title)
        try:
            self.update_layout()
        except:
            pass

    # Function to display label in parameter editor
    def update_param_editor(self):
        if self.param_editor_zctrl:
            if self.param_editor_zctrl.labels:
                self.select_path.set("{}: {}".format(
                    self.param_editor_zctrl.name, self.param_editor_zctrl.get_value2label()))
            else:
                self.select_path.set(self.format_print.format(
                    self.param_editor_zctrl.name, self.param_editor_zctrl.value))
=======
	#Default buttonbar config (touchwidget)
	buttonbar_config = []

	def __init__(self, has_backbutton=True):
		tkinter.Frame.__init__(self,
			zynthian_gui_config.top,
			width=zynthian_gui_config.screen_width ,
			height=zynthian_gui_config.screen_height)
		self.grid_propagate(False)
		self.rowconfigure(1, weight=1)
		self.columnconfigure(0, weight=1)
		self.shown = False
		self.zyngui = zynthian_gui_config.zyngui

		self.topbar_allowed = True
		self.topbar_height = zynthian_gui_config.topbar_height
		self.sidebar_shown = True
		self.buttonbar_button = []

		# Geometry vars
		self.buttonbar_height = zynthian_gui_config.screen_height // 7
		self.width = zynthian_gui_config.screen_width
		#TODO: Views should use current height if they need dynamic changes else grow rows to fill main_frame
		if zynthian_gui_config.enable_touch_navigation and self.buttonbar_config:
			self.height = zynthian_gui_config.screen_height - self.topbar_height - self.buttonbar_height
		else:
			self.height = zynthian_gui_config.screen_height - self.topbar_height

		# Status Area Parameters
		self.status_l = int(self.width * 0.25)
		self.status_h = self.topbar_height
		self.status_rh = max(2, int(self.status_h / 4))
		self.status_fs = int(0.36 * self.status_h)
		self.status_lpad = self.status_fs

		# Backbutton parameters
		if zynthian_gui_config.enable_touch_navigation:
			self.backbutton_width = self.topbar_height
			self.backbutton_height = self.topbar_height - 1
		else:
			self.backbutton_width = 0
			self.backbutton_height = 0

		# Title Area parameters
		self.title_canvas_width = self.width - self.backbutton_width - self.status_l - self.status_lpad - 2
		self.select_path_font = tkFont.Font(family=zynthian_gui_config.font_topbar[0], size=zynthian_gui_config.font_topbar[1])
		self.select_path_width = 0
		self.select_path_offset = 0
		self.select_path_dir = 2

		self.status_error = None
		self.status_recplay = None
		self.status_midi = None
		self.status_midi_clock = None

		# Topbar's frame
		self.tb_frame = tkinter.Frame(self,
			width=self.width,
			height=self.topbar_height,
			bg=zynthian_gui_config.color_bg)
		self.tb_frame.grid_propagate(False)
		self.tb_frame.grid(row=0)
		col = 0

		# Canvas for menu button
		self.backbutton_canvas = tkinter.Canvas(self.tb_frame,
			width=self.backbutton_width,
			height=self.backbutton_height,
			bd=0,
			highlightthickness=0,
			relief='flat',
			bg=zynthian_gui_config.color_panel_bg)
		if has_backbutton:
			self.backbutton_canvas.grid(row=0, column=col, sticky="wn", padx=(0, self.status_lpad))
			self.backbutton_canvas.grid_propagate(False)
		self.backbutton_canvas.bind('<Button-1>', self.cb_backbutton)
		self.backbutton_canvas.bind('<ButtonRelease-1>', self.cb_backbutton_release)
		self.backbutton_timer = None
		col += 1
		# Add back-arrow symbol
		self.label_backbutton = tkinter.Label(self.backbutton_canvas,
			font=zynthian_gui_config.font_topbar,
			text="<",
			bg=zynthian_gui_config.color_panel_bg,
			fg=zynthian_gui_config.color_tx)
		self.label_backbutton.place(relx=0.3, rely=0.5, anchor='w')
		self.label_backbutton.bind('<Button-1>', self.cb_backbutton)
		self.label_backbutton.bind('<ButtonRelease-1>', self.cb_backbutton_release)

		# Title
		self.title = ""
		#font = tkFont.Font(family=zynthian_gui_config.font_topbar[0], size=int(self.height * 0.05)),
		self.title_fg = zynthian_gui_config.color_panel_tx
		self.title_bg = zynthian_gui_config.color_header_bg
		self.title_canvas = tkinter.Canvas(self.tb_frame,
			height=self.topbar_height,
			bd=0,
			highlightthickness=0,
			bg=self.title_bg)
		self.tb_frame.grid_columnconfigure(col, weight=1)
		self.title_canvas.grid(row=0, column=col, sticky='ew')
		self.title_canvas.grid_propagate(False)
		# Setup Topbar's Callback
		if zynthian_gui_config.enable_touch_navigation:
			self.title_canvas.bind("<Button-1>", self.cb_topbar_press)
			self.title_canvas.bind("<ButtonRelease-1>", self.cb_topbar_release)
		self.path_canvas = self.title_canvas
		self.topbar_timer = None
		self.title_timer = None
		self.status_timer = None
		col += 1

		# Topbar's Select Path
		self.select_path = tkinter.StringVar()
		self.select_path.trace(tkinter.W, self.cb_select_path)
		self.label_select_path = tkinter.Label(self.title_canvas,
			font=zynthian_gui_config.font_topbar,
			textvariable=self.select_path,
			bg=zynthian_gui_config.color_header_bg,
			fg=zynthian_gui_config.color_header_tx)
		self.label_select_path.place(x=0, rely=0.5, anchor='w')
		# Setup Topbar's Callback
		if zynthian_gui_config.enable_touch_navigation:
			self.label_select_path.bind('<Button-1>', self.cb_topbar_press)
			self.label_select_path.bind('<ButtonRelease-1>', self.cb_topbar_release)

		# Canvas for displaying status
		self.status_canvas = tkinter.Canvas(self.tb_frame,
			width=self.status_l + 2,
			height=self.status_h,
			bd=0,
			highlightthickness=0,
			relief='flat',
			bg=zynthian_gui_config.color_bg)
		self.status_canvas.grid(row=0, column=col, sticky="ens", padx=(self.status_lpad, 0))
		# Set Status Callaback
		if zynthian_gui_config.enable_touch_navigation:
			self.status_canvas.bind('<Button-1>', self.cb_status_press)
			self.status_canvas.bind('<ButtonRelease-1>', self.cb_status_release)

		# Topbar parameter editor
		self.param_editor_zctrl = None

		# Main Frame
		self.main_frame = tkinter.Frame(self, bg=zynthian_gui_config.color_bg)
		self.main_frame.propagate(False)
		self.main_frame.grid(row=1, sticky='news')

		# Init touchbar
		self.buttonbar_frame = None
		self.bg_color = zynthian_gui_config.color_panel_bg
		self.fg_color = zynthian_gui_config.color_header_tx
		self.init_buttonbar()

		self.button_push_ts = 0

		self.main_mute = 0
		self.init_status()
		self.init_dpmeter()

		# Update Title
		self.set_select_path()
		self.cb_scroll_select_path()

		self.disable_param_editor() #TODO: Consolidate set_title and set_select_path, etc.
		self.bind("<Configure>", self.on_size)

	def show_back_button(self, show=True):
		if show:
			self.backbutton_canvas.grid(row=0, column=0, sticky="wn", padx=(0, self.status_lpad))
			self.backbutton_canvas.grid_propagate(False)
		else:
			self.backbutton_canvas.grid_remove()


	# Function to update title
	# title: Title to display in topbar
	# fg: Title foreground colour [Default: Do not change]
	# bg: Title background colour [Default: Do not change]
	# timeout: If set, title is shown for this period (seconds) then reverts to previous title
	def set_title(self, title, fg=None, bg=None, timeout = None):
		if self.title_timer:
			self.title_timer.cancel()
			self.title_timer = None
		if timeout:
			self.title_timer = Timer(timeout, self.on_title_timeout)
			self.title_timer.start()
		else:
			self.title = title
			if fg:
				self.title_fg = fg
			if bg:
				self.title_bg = bg
		self.select_path.set(title)
#		self.title_canvas.itemconfig("lblTitle", text=title, fill=self.title_fg)
		if fg:
			self.label_select_path.config(fg=fg)
		else:
			self.label_select_path.config(fg=self.title_fg)
		if bg:
			self.title_canvas.configure(bg=bg)
			self.label_select_path.config(bg=bg)
		else:
			self.title_canvas.configure(bg=self.title_bg)
			self.label_select_path.config(bg=self.title_bg)

	# Function called when frame resized
	def on_size(self, event):
		self.update_layout()
		#self.width = self.main_frame.winfo_width()
		#self.height = self.main_frame.winfo_height()

	# Function to revert title after toast
	def on_title_timeout(self):
		if self.title_timer:
			self.title_timer.cancel()
			self.title_timer = None
		self.set_title(self.title)

	# Initialise button bar
	# config: Buttonbar config (default is None to use default configuration hardcoded per view)
	def init_buttonbar(self, config=None):
		if self.buttonbar_frame:
			self.buttonbar_frame.grid_forget()
		if config is None:
			config = self.buttonbar_config    			
		if not zynthian_gui_config.enable_touch_navigation or not config:
			return

		self.buttonbar_frame = tkinter.Frame(self,
			width=self.width,
			height=self.buttonbar_height,
			bg=zynthian_gui_config.color_bg)
		self.buttonbar_frame.grid(row=2, padx=(0,0), pady=(0,0))
		self.buttonbar_frame.grid_propagate(False)
		self.buttonbar_frame.grid_rowconfigure(0, minsize=self.buttonbar_height, pad=0)
		for i in range(max(4, len(config))):
			self.buttonbar_frame.grid_columnconfigure(
				i,
				weight=1,
				uniform='buttonbar',
				pad=0)
			try:
				self.add_button(i, config[i][0], config[i][1])
			except Exception as e:
				logging.error(e)

	# Set the label for a button in the buttonbar
	# column: Column / button index
	# label: Text to show on label
	def set_buttonbar_label(self, column, label):
		if len(self.buttonbar_button) > column and self.buttonbar_button[column]:
			self.buttonbar_button[column]['text'] = label

	# Add a button to the buttonbar
	# column: Column / button index
	# cuia: Action to trigger when button pressed
	# label: Text to show on button
	def add_button(self, column, cuia, label):
		# Touchbar frame
		padx = (0, 0)
		for col in range(column):
			if col == 0:
				self.buttonbar_button[col].grid(row=0, column=col, padx=(0,1))
			elif col < len(self.buttonbar_button):
				self.buttonbar_button[col].grid(row=0, column=col, padx=(1,1))
			padx = (1, 0)
		self.buttonbar_button.append(None)
		self.buttonbar_button[column] = select_button = tkinter.Button(
			self.buttonbar_frame,
			bg=self.bg_color,
			fg=self.fg_color,
			activebackground=self.bg_color,
			activeforeground=self.fg_color,
			highlightbackground=self.bg_color,
			highlightcolor=self.bg_color,
			highlightthickness=0,
			bd=0,
			relief='flat',
			font=zynthian_gui_config.font_buttonbar,
			text=label)
		select_button.cuia = cuia
		select_button.grid(row=0, column=column, sticky='nswe', padx=padx)
		select_button.bind('<ButtonPress-1>', self.cb_button_push)
		select_button.bind('<ButtonRelease-1>', self.cb_button_release)

	# Handle buttonbar button press
	# event: Button event (not used)
	def cb_button_push(self, event):
		self.button_push_ts = time.monotonic()

	# Handle buttonbar button release
	# cuia: Action to trigger
	# event: Button event (not used)
	def cb_button_release(self, event):
		cuia = event.widget.cuia
		if isinstance(cuia, int):
			t = 'S'
			if self.button_push_ts:
				dts = (time.monotonic() - self.button_push_ts)
				if dts < zynthian_gui_config.zynswitch_bold_seconds:
					t = 'S'
				elif zynthian_gui_config.zynswitch_bold_seconds <= dts < zynthian_gui_config.zynswitch_long_seconds:
					t = 'B'
				elif dts >= zynthian_gui_config.zynswitch_long_seconds:
					t = 'L'
			self.zyngui.callable_ui_action("zynswitch", (cuia, t))
		else:
			self.zyngui.callable_ui_action_params(cuia)

	# Invert BG & FG colors depending of returned status
	def set_button_status(self, column, status=False):
		if 0 <= column < len(self.buttonbar_button):
			if status:
				self.buttonbar_button[column].config(bg=self.fg_color,
					fg=self.bg_color,
					activebackground=self.fg_color,
					activeforeground=self.bg_color,
					highlightbackground=self.fg_color,
					highlightcolor=self.fg_color)
			else:
				self.buttonbar_button[column].config(bg=self.bg_color,
					fg=self.fg_color,
					activebackground=self.bg_color,
					activeforeground=self.fg_color,
					highlightbackground=self.bg_color,
					highlightcolor=self.bg_color)

	# Default topbar touch callback
	def cb_topbar_press(self, params=None):
		self.topbar_timer = Timer(zynthian_gui_config.zynswitch_long_seconds, self.cb_topbar_long)
		self.topbar_timer.start()
		self.topbar_press_time = time.monotonic()

	# Default topbar release callback
	def cb_topbar_release(self, params=None):
		if self.topbar_timer:
			self.topbar_timer.cancel()
			self.topbar_timer = None
			if time.monotonic() - self.topbar_press_time > zynthian_gui_config.zynswitch_bold_seconds:
				self.topbar_bold_touch_action()
			else:
				self.topbar_short_touch_action()

	# Default topbar long press callback
	def cb_topbar_long(self, params=None):
		if self.topbar_timer:
			self.topbar_timer.cancel()
			self.topbar_timer = None
			self.topbar_long_touch_action()

	# Default topbar short touch action
	def topbar_short_touch_action(self):
		self.zyngui.callable_ui_action("menu")

	# Default topbar bold touch action
	def topbar_bold_touch_action(self):
		self.zyngui.callable_ui_action('screen_zynpad')

	# Default topbar long touch action
	def topbar_long_touch_action(self):
		self.zyngui.callable_ui_action('screen_admin')

	# Default status touch callback
	def cb_status_press(self, params=None):
		self.status_timer = Timer(zynthian_gui_config.zynswitch_long_seconds, self.cb_status_long)
		self.status_timer.start()
		self.status_press_time = time.monotonic()

	# Default status release callback
	def cb_status_release(self, params=None):
		if self.status_timer:
			self.status_timer.cancel()
			self.status_timer = None
			if time.monotonic() - self.status_press_time > zynthian_gui_config.zynswitch_bold_seconds:
				self.status_bold_touch_action()
			else:
				self.status_short_touch_action()

	# Default status long press callback
	def cb_status_long(self, params=None):
		if self.status_timer:
			self.status_timer.cancel()
			self.status_timer = None
			self.status_long_touch_action()

	# Default status short touch action
	def status_short_touch_action(self):
		self.zyngui.callable_ui_action('tempo')

	# Default status bold touch action
	def status_bold_touch_action(self):
		self.zyngui.callable_ui_action('screen_zs3')

	# Default status long touch action
	def status_long_touch_action(self):
		#self.zyngui.callable_ui_action('screen_snapshot')
		self.zyngui.callable_ui_action('all_sounds_off')

	# ---------------------------------
	# Backbutton touch event management
	# ---------------------------------

	# Default menu button touch callback
	def cb_backbutton(self, params=None):
		self.backbutton_timer = Timer(zynthian_gui_config.zynswitch_long_seconds, self.cb_backbutton_long)
		self.backbutton_timer.start()
		self.backbutton_press_time = time.monotonic()

	# Default menu button release callback
	def cb_backbutton_release(self, params=None):
		if self.backbutton_timer:
			self.backbutton_timer.cancel()
			self.backbutton_timer = None
			if time.monotonic() - self.backbutton_press_time > zynthian_gui_config.zynswitch_bold_seconds:
				self.backbutton_bold_touch_action()
			else:
				self.backbutton_short_touch_action()

	# Default backbutton long press callback
	def cb_backbutton_long(self, params=None):
		if self.backbutton_timer:
			self.backbutton_timer.cancel()
			self.backbutton_timer = None
			self.backbutton_long_touch_action()

	# Default backbutton short touch action
	def backbutton_short_touch_action(self):
		self.zyngui.callable_ui_action('zynswitch', (1, 'S'))

	# Default backbutton bold touch action
	def backbutton_bold_touch_action(self):
		self.zyngui.callable_ui_action('zynswitch', (1, 'B'))

	# Default backbutton long touch action
	def backbutton_long_touch_action(self):
		self.zyngui.callable_ui_action('zynswitch', (1, 'L'))

	# ---------------------------------
	# Layout managing methods
	# ---------------------------------

	# Draw screen ready to display (like double buffer) - Override in subclass
	def build_view(self):
		return True

	# Show the view
	def show(self):
		if not self.shown:
			if self.zyngui.test_mode:
				logging.warning("TEST_MODE: {}".format(self.__class__.__module__))
			self.shown = True
			self.refresh_status()
			self.grid(row=0, column=self.zyngui.main_screen_column, sticky='nsew')
			self.propagate(False)
		self.main_frame.focus()

	# Hide the view
	def hide(self):
		if self.shown:
			if self.param_editor_zctrl:
				self.disable_param_editor()
			self.shown = False
			self.grid_remove()

	# Show topbar (if allowed)
	# show: True to show, False to hide
	def show_topbar(self, show):
		if self.topbar_allowed:
			if show:
				self.topbar_height = zynthian_gui_config.topbar_height
				self.tb_frame.grid()
			else:
				self.topbar_height = 0
				self.tb_frame.grid_remove()
			self.update_layout()

	# Show buttonbar (if configured)
	# show: True to show, False to hide
	def show_buttonbar(self, show):
		if show:
			self.init_buttonbar()
		elif self.buttonbar_frame:
			self.buttonbar_frame.grid_remove()
		self.update_layout()

	# Show sidebar (override in derived classes if required)
	# show: True to show, False to hide
	def show_sidebar(self, show):
		pass

	def init_status(self):
		self.status_mute = self.status_canvas.create_text(
			int(self.status_l - self.status_fs * 1.3), 0,
			anchor=tkinter.NE,
			fill=zynthian_gui_config.color_status_error,
			font=("forkawesome", self.status_fs),
			text="\uf32f",
			state=tkinter.HIDDEN)

		self.status_error = self.status_canvas.create_text(
			self.status_l, 0,
			anchor=tkinter.NE,
			fill=zynthian_gui_config.color_bg,
			font=("forkawesome", self.status_fs),
			text="")

		self.status_audio_rec = self.status_canvas.create_text(
			0,
			self.status_h - 2,
			anchor=tkinter.SW,
			fill=zynthian_gui_config.color_status_record,
			font=("forkawesome", self.status_fs),
			text="\uf111",
			state=tkinter.HIDDEN)

		self.status_audio_play = self.status_canvas.create_text(
			int(self.status_fs * 1.3),
			self.status_h - 2,
			anchor=tkinter.SW,
			fill=zynthian_gui_config.color_status_play,
			font=("forkawesome", self.status_fs),
			text="\uf04b",
			state=tkinter.HIDDEN)

		self.status_midi_rec = self.status_canvas.create_text(
			int(self.status_fs * 2.6),
			self.status_h - 2,
			anchor=tkinter.SW,
			fill=zynthian_gui_config.color_status_play_midi,
			font=("forkawesome", self.status_fs),
			text="\uf111",
			state=tkinter.HIDDEN)

		self.status_midi_play = self.status_canvas.create_text(
			int(self.status_fs * 3.9),
			self.status_h - 2,
			anchor=tkinter.SW,
			fill=zynthian_gui_config.color_status_play_midi,
			font=("forkawesome", self.status_fs),
			text="\uf04b",
			state=tkinter.HIDDEN
		)

		self.status_seq_rec = self.status_canvas.create_text(
			int(self.status_fs * 5.2),
			self.status_h - 2,
			anchor=tkinter.SW,
			fill=zynthian_gui_config.color_status_play_seq,
			font=("forkawesome", self.status_fs),
			text="\uf111",
			state=tkinter.HIDDEN
		)

		self.status_seq_play = self.status_canvas.create_text(
			int(self.status_fs * 6.5),
			self.status_h - 2,
			anchor=tkinter.SW,
			fill=zynthian_gui_config.color_status_play_seq,
			font=("forkawesome", self.status_fs),
			text="\uf04b",
			state=tkinter.HIDDEN)

		self.status_midi = self.status_canvas.create_text(
			self.status_l,
			self.status_h - 2,
			anchor=tkinter.SE,
			fill=zynthian_gui_config.color_status_midi,
			font=("forkawesome", self.status_fs),
			text="m",
			state=tkinter.HIDDEN)

		self.status_midi_clock = self.status_canvas.create_line(
			int(self.status_l - self.status_fs * 1.3),
			int(self.status_h * 0.9),
			int(self.status_l),
			int(self.status_h * 0.9),
			fill=zynthian_gui_config.color_status_midi,
			state=tkinter.HIDDEN)

	def init_dpmeter(self):
		width = int(self.status_l - 2 * self.status_rh - 1)
		height = int(self.status_h / 4 - 2)
		self.dpm_a = zynthian_gui_dpm(self.zyngui.state_manager.zynmixer, self.zyngui.state_manager.zynmixer.MAX_NUM_CHANNELS - 1, 0, self.status_canvas, 0, 0, width, height, False, ("status_dpm"))
		self.dpm_b = zynthian_gui_dpm(self.zyngui.state_manager.zynmixer, self.zyngui.state_manager.zynmixer.MAX_NUM_CHANNELS - 1, 1, self.status_canvas, 0, height + 2, width, height, False, ("status_dpm"))

	def refresh_status(self):
		if self.shown:
			mute = self.zyngui.state_manager.zynmixer.get_mute(self.zyngui.state_manager.zynmixer.MAX_NUM_CHANNELS - 1)
			if True: # mute != self.main_mute:
				self.main_mute = mute
				if mute:
					self.status_canvas.itemconfigure(self.status_mute, state=tkinter.NORMAL)
					if self.dpm_a:
						self.status_canvas.itemconfigure('status_dpm', state=tkinter.HIDDEN)
				else:
					self.status_canvas.itemconfigure(self.status_mute, state=tkinter.HIDDEN)
					if self.dpm_a:
						self.status_canvas.itemconfigure('status_dpm', state=tkinter.NORMAL)
			if not mute and self.dpm_a:
				state = self.zyngui.state_manager.zynmixer.get_dpm_states(self.zyngui.state_manager.zynmixer.MAX_NUM_CHANNELS - 1, self.zyngui.state_manager.zynmixer.MAX_NUM_CHANNELS - 1)[0]
				self.dpm_a.refresh(state[0], state[2], state[4])
				self.dpm_b.refresh(state[1], state[3], state[4])

			#status['xrun'] = True;

			# Display error flags
			flags = ""
			color = zynthian_gui_config.color_status_error
			if self.zyngui.state_manager.status_xrun:
				color = zynthian_gui_config.color_status_error
				#flags = "\uf00d"
				flags = "\uf071"
			elif self.zyngui.state_manager.status_undervoltage:
				flags = "\uf0e7"
			elif self.zyngui.state_manager.status_overtemp:
				color = zynthian_gui_config.color_status_error
				#flags = "\uf2c7"
				flags = "\uf769"
			else:
				cpu_load = self.zyngui.state_manager.status_cpu_load
				if cpu_load < 50:
					cr = 0
					cg = 0xCC
				elif cpu_load < 75:
					cr = int((cpu_load - 50) * 0XCC / 25)
					cg = 0xCC
				else:
					cr = 0xCC
					cg = int((100 - cpu_load) * 0xCC / 25)
				color = "#%02x%02x%02x" % (cr, cg, 0)
				if self.zyngui.state_manager.update_available:
					flags = "\u21bb"
				else:
					flags = "\u2665"

			self.status_canvas.itemconfig(self.status_error, text=flags, fill=color)

			# Display Audio Rec flag
			flags = ""
			color = zynthian_gui_config.color_bg
			if self.zyngui.state_manager.audio_recorder.status:
				self.status_canvas.itemconfig(self.status_audio_rec, state=tkinter.NORMAL)
			else:
				self.status_canvas.itemconfig(self.status_audio_rec, state=tkinter.HIDDEN)

			# Display Audio Play flag
			flags = ""
			color = zynthian_gui_config.color_bg
			if self.zyngui.state_manager.status_audio_player:
				self.status_canvas.itemconfig(self.status_audio_play, state=tkinter.NORMAL)
			else:
				self.status_canvas.itemconfig(self.status_audio_play, state=tkinter.HIDDEN)

			# Display MIDI Rec flag
			flags = ""
			color = zynthian_gui_config.color_status_midi
			if self.zyngui.state_manager.status_midi_recorder:
				self.status_canvas.itemconfig(self.status_midi_rec, state=tkinter.NORMAL)
			else:
				self.status_canvas.itemconfig(self.status_midi_rec, state=tkinter.HIDDEN)

			# Display MIDI Play flag
			if self.zyngui.state_manager.status_midi_player:
				self.status_canvas.itemconfig(self.status_midi_play, state=tkinter.NORMAL)
			else:
				self.status_canvas.itemconfig(self.status_midi_play, state=tkinter.HIDDEN)
			# Display SEQ Rec flag
			if self.zyngui.state_manager.zynseq.libseq.isMidiRecord():
				self.status_canvas.itemconfig(self.status_seq_rec, state=tkinter.NORMAL)
			else:
				self.status_canvas.itemconfig(self.status_seq_rec, state=tkinter.HIDDEN)

			# Display SEQ Play flag
			if self.zyngui.state_manager.zynseq.libseq.getPlayingSequences() > 0:
				self.status_canvas.itemconfig(self.status_seq_play, state=tkinter.NORMAL)
			else:
				self.status_canvas.itemconfig(self.status_seq_play, state=tkinter.HIDDEN)

			# Display MIDI activity flag
			if self.zyngui.state_manager.status_midi:
				self.status_canvas.itemconfig(self.status_midi, state=tkinter.NORMAL)
			else:
				self.status_canvas.itemconfig(self.status_midi, state=tkinter.HIDDEN)

			# Display MIDI clock flag
			if self.zyngui.state_manager.status_midi_clock:
				self.status_canvas.itemconfig(self.status_midi_clock, state=tkinter.NORMAL)
			else:
				self.status_canvas.itemconfig(self.status_midi_clock, state=tkinter.HIDDEN)

	def refresh_loading(self):
		pass

	# --------------------------------------------------------------------------
	# Zynpot Callbacks (rotaries!) & CUIA
	# --------------------------------------------------------------------------

	def zynpot_cb(self, i, dval):
		if self.param_editor_zctrl:
			ctrl_order = zynthian_gui_config.layout['ctrl_order']
			if i == ctrl_order[3]:
				self.param_editor_zctrl.nudge(dval)
			elif i == ctrl_order[2]:
				self.param_editor_zctrl.nudge(dval * 10)
			else:
				return True
			self.update_param_editor()
			return True

	def zctrl_touch(self, switch):
		pass

	# Function to handle switch press
	#   switch: Switch index [0=Layer, 1=Back, 2=Snapshot, 3=Select]
	#   typ: Press type ["S"=Short, "B"=Bold, "L"=Long]
	#   returns True if action fully handled or False if parent action should be triggered
	# Default implementation does nothing. Override to implement bespoke behaviour for legacy switches
	def switch(self, switch, typ):
		return False

	# Function to handle SELECT button press
	#	typ: Button press duration ["S"=Short, "B"=Bold, "L"=Long]
	def switch_select(self, typ='S'):
		if self.param_editor_zctrl:
			if typ == 'S':
				if self.param_editor_assert_cb:
					self.param_editor_assert_cb(self.param_editor_zctrl.value)
				self.disable_param_editor()
				return True
			elif typ == 'B':
				self.param_editor_zctrl.set_value(self.param_editor_zctrl.value_default)
			self.update_param_editor()
			return True

	def back_action(self):
		if self.param_editor_zctrl:
			self.disable_param_editor()
			return True
		return False

	# --------------------------------------------------------------------------
	# MIDI learning
	# --------------------------------------------------------------------------

	def enter_midi_learn(self):
		pass

	def exit_midi_learn(self):
		pass

	# --------------------------------------------------------------------------
	# Mouse/Touch Callbacks
	# --------------------------------------------------------------------------

	def cb_select_path(self, *args):
		self.select_path_width = self.select_path_font.measure(self.select_path.get())
		self.select_path_offset = 0
		self.select_path_dir = 2
		self.label_select_path.place(x=0, rely=0.5, anchor='w')

	def cb_scroll_select_path(self):
		if self.shown:
			if self.dscroll_select_path():
				zynthian_gui_config.top.after(1000, self.cb_scroll_select_path)
				return

		zynthian_gui_config.top.after(100, self.cb_scroll_select_path)

	def dscroll_select_path(self):
		if self.select_path_width > self.title_canvas_width:
			#Scroll label
			self.select_path_offset += self.select_path_dir
			self.label_select_path.place(x=-self.select_path_offset, rely=0.5, anchor='w')

			#Change direction ...
			if self.select_path_offset > (self.select_path_width - self.title_canvas_width):
				self.select_path_dir = -2
				return True
			elif self.select_path_offset <= 0:
				self.select_path_dir = 2
				return True

		elif self.select_path_offset != 0:
			self.select_path_offset = 0
			self.select_path_dir = 2
			self.label_select_path.place(x=0, rely=0.5, anchor='w')

		return False

	def set_select_path(self):
		pass

	# Function to update display, e.g. after geometry changes
	# Override if required
	def update_layout(self):
		if zynthian_gui_config.enable_touch_navigation and self.buttonbar_config:
			self.height = zynthian_gui_config.screen_height - self.topbar_height - self.buttonbar_height
		else:
			self.height = zynthian_gui_config.screen_height - self.topbar_height

	# Function to enable the top-bar parameter editor
	#  engine: Object to recieve send_controller_value callback
	#  symbol: String identifying the parameter
	#  options: zctrl options dictionary
	#  assert_cb: Optional function to call when editor closed with assert: fn(self,value)
	#  Populates button bar with up/down buttons
	def enable_param_editor(self, engine, symbol, options, assert_cb=None):
		self.disable_param_editor()
		if self.param_editor_zctrl:
			self.param_editor_zctrl.reset(engine, symbol, options)
		else:
			self.param_editor_zctrl = zynthian_controller(engine, symbol, options)
		self.param_editor_assert_cb = assert_cb
		if not self.param_editor_zctrl.is_integer:
			if self.param_editor_zctrl.nudge_factor < 0.1:
				self.format_print = "{}: {:.2f}"
			else:
				self.format_print = "{}: {:.1f}"
		else:
			self.format_print = "{}: {}"

		self.label_select_path.config(bg=zynthian_gui_config.color_panel_tx, fg=zynthian_gui_config.color_header_bg)
		self.init_buttonbar([("ZYNPOT 3,-1", "-1"),("ZYNPOT 3,+1", "+1"),("ZYNPOT 3,-10", "-10"),("ZYNPOT 3,+10", "+10"),(3,"OK")])
		self.update_param_editor()
		self.update_layout()

	# Function to disable paramter editor
	def disable_param_editor(self):
		if not self.param_editor_zctrl:
			return
		del self.param_editor_zctrl
		self.param_editor_zctrl = None
		self.param_editor_assert_cb = None
		self.init_buttonbar()
		self.set_title(self.title)
		try:
			self.update_layout()
		except:
			pass
	
	# Function to display label in parameter editor
	def update_param_editor(self):
		if self.param_editor_zctrl:
			if self.param_editor_zctrl.labels:
				self.select_path.set("{}: {}".format(self.param_editor_zctrl.name, self.param_editor_zctrl.get_value2label()))
			else:
				self.select_path.set(self.format_print.format(self.param_editor_zctrl.name, self.param_editor_zctrl.value))
>>>>>>> 990f8357

# ------------------------------------------------------------------------------<|MERGE_RESOLUTION|>--- conflicted
+++ resolved
@@ -40,15 +40,14 @@
 
 
 class zynthian_gui_base(tkinter.Frame):
-<<<<<<< HEAD
     # Default buttonbar config (touchwidget)
     buttonbar_config = []
 
     def __init__(self, has_backbutton=True):
         tkinter.Frame.__init__(self,
                                zynthian_gui_config.top,
-                               width=zynthian_gui_config.display_width,
-                               height=zynthian_gui_config.display_height)
+                               width=zynthian_gui_config.screen_width,
+                               height=zynthian_gui_config.screen_height)
         self.grid_propagate(False)
         self.rowconfigure(1, weight=1)
         self.columnconfigure(0, weight=1)
@@ -61,14 +60,14 @@
         self.buttonbar_button = []
 
         # Geometry vars
-        self.buttonbar_height = zynthian_gui_config.display_height // 7
-        self.width = zynthian_gui_config.display_width
+        self.buttonbar_height = zynthian_gui_config.screen_height // 7
+        self.width = zynthian_gui_config.screen_width
         # TODO: Views should use current height if they need dynamic changes else grow rows to fill main_frame
         if zynthian_gui_config.enable_touch_navigation and self.buttonbar_config:
-            self.height = zynthian_gui_config.display_height - \
+            self.height = zynthian_gui_config.screen_height - \
                 self.topbar_height - self.buttonbar_height
         else:
-            self.height = zynthian_gui_config.display_height - self.topbar_height
+            self.height = zynthian_gui_config.screen_height - self.topbar_height
 
         # Status Area Parameters
         self.status_l = int(self.width * 0.25)
@@ -86,10 +85,11 @@
             self.backbutton_height = 0
 
         # Title Area parameters
-        self.title_canvas_width = zynthian_gui_config.display_width - \
+        self.title_canvas_width = self.width - \
             self.backbutton_width - self.status_l - self.status_lpad - 2
         self.select_path_font = tkFont.Font(
             family=zynthian_gui_config.font_topbar[0], size=zynthian_gui_config.font_topbar[1])
+
         self.select_path_width = 0
         self.select_path_offset = 0
         self.select_path_dir = 2
@@ -101,7 +101,7 @@
 
         # Topbar's frame
         self.tb_frame = tkinter.Frame(self,
-                                      width=zynthian_gui_config.display_width,
+                                      width=self.width,
                                       height=self.topbar_height,
                                       bg=zynthian_gui_config.color_bg)
         self.tb_frame.grid_propagate(False)
@@ -278,7 +278,7 @@
             return
 
         self.buttonbar_frame = tkinter.Frame(self,
-                                             width=zynthian_gui_config.display_width,
+                                             width=self.width,
                                              height=self.buttonbar_height,
                                              bg=zynthian_gui_config.color_bg)
         self.buttonbar_frame.grid(row=2, padx=(0, 0), pady=(0, 0))
@@ -509,7 +509,7 @@
                     self.__class__.__module__))
             self.shown = True
             self.refresh_status()
-            self.grid(row=0, column=0, sticky='nsew')
+            self.grid(row=0, column=self.zyngui.main_screen_column, sticky='nsew')
             self.propagate(False)
         self.main_frame.focus()
 
@@ -878,10 +878,10 @@
     # Override if required
     def update_layout(self):
         if zynthian_gui_config.enable_touch_navigation and self.buttonbar_config:
-            self.height = zynthian_gui_config.display_height - \
+            self.height = zynthian_gui_config.screen_height - \
                 self.topbar_height - self.buttonbar_height
         else:
-            self.height = zynthian_gui_config.display_height - self.topbar_height
+            self.height = zynthian_gui_config.screen_height - self.topbar_height
 
     # Function to enable the top-bar parameter editor
     #  engine: Object to recieve send_controller_value callback
@@ -935,855 +935,5 @@
             else:
                 self.select_path.set(self.format_print.format(
                     self.param_editor_zctrl.name, self.param_editor_zctrl.value))
-=======
-	#Default buttonbar config (touchwidget)
-	buttonbar_config = []
-
-	def __init__(self, has_backbutton=True):
-		tkinter.Frame.__init__(self,
-			zynthian_gui_config.top,
-			width=zynthian_gui_config.screen_width ,
-			height=zynthian_gui_config.screen_height)
-		self.grid_propagate(False)
-		self.rowconfigure(1, weight=1)
-		self.columnconfigure(0, weight=1)
-		self.shown = False
-		self.zyngui = zynthian_gui_config.zyngui
-
-		self.topbar_allowed = True
-		self.topbar_height = zynthian_gui_config.topbar_height
-		self.sidebar_shown = True
-		self.buttonbar_button = []
-
-		# Geometry vars
-		self.buttonbar_height = zynthian_gui_config.screen_height // 7
-		self.width = zynthian_gui_config.screen_width
-		#TODO: Views should use current height if they need dynamic changes else grow rows to fill main_frame
-		if zynthian_gui_config.enable_touch_navigation and self.buttonbar_config:
-			self.height = zynthian_gui_config.screen_height - self.topbar_height - self.buttonbar_height
-		else:
-			self.height = zynthian_gui_config.screen_height - self.topbar_height
-
-		# Status Area Parameters
-		self.status_l = int(self.width * 0.25)
-		self.status_h = self.topbar_height
-		self.status_rh = max(2, int(self.status_h / 4))
-		self.status_fs = int(0.36 * self.status_h)
-		self.status_lpad = self.status_fs
-
-		# Backbutton parameters
-		if zynthian_gui_config.enable_touch_navigation:
-			self.backbutton_width = self.topbar_height
-			self.backbutton_height = self.topbar_height - 1
-		else:
-			self.backbutton_width = 0
-			self.backbutton_height = 0
-
-		# Title Area parameters
-		self.title_canvas_width = self.width - self.backbutton_width - self.status_l - self.status_lpad - 2
-		self.select_path_font = tkFont.Font(family=zynthian_gui_config.font_topbar[0], size=zynthian_gui_config.font_topbar[1])
-		self.select_path_width = 0
-		self.select_path_offset = 0
-		self.select_path_dir = 2
-
-		self.status_error = None
-		self.status_recplay = None
-		self.status_midi = None
-		self.status_midi_clock = None
-
-		# Topbar's frame
-		self.tb_frame = tkinter.Frame(self,
-			width=self.width,
-			height=self.topbar_height,
-			bg=zynthian_gui_config.color_bg)
-		self.tb_frame.grid_propagate(False)
-		self.tb_frame.grid(row=0)
-		col = 0
-
-		# Canvas for menu button
-		self.backbutton_canvas = tkinter.Canvas(self.tb_frame,
-			width=self.backbutton_width,
-			height=self.backbutton_height,
-			bd=0,
-			highlightthickness=0,
-			relief='flat',
-			bg=zynthian_gui_config.color_panel_bg)
-		if has_backbutton:
-			self.backbutton_canvas.grid(row=0, column=col, sticky="wn", padx=(0, self.status_lpad))
-			self.backbutton_canvas.grid_propagate(False)
-		self.backbutton_canvas.bind('<Button-1>', self.cb_backbutton)
-		self.backbutton_canvas.bind('<ButtonRelease-1>', self.cb_backbutton_release)
-		self.backbutton_timer = None
-		col += 1
-		# Add back-arrow symbol
-		self.label_backbutton = tkinter.Label(self.backbutton_canvas,
-			font=zynthian_gui_config.font_topbar,
-			text="<",
-			bg=zynthian_gui_config.color_panel_bg,
-			fg=zynthian_gui_config.color_tx)
-		self.label_backbutton.place(relx=0.3, rely=0.5, anchor='w')
-		self.label_backbutton.bind('<Button-1>', self.cb_backbutton)
-		self.label_backbutton.bind('<ButtonRelease-1>', self.cb_backbutton_release)
-
-		# Title
-		self.title = ""
-		#font = tkFont.Font(family=zynthian_gui_config.font_topbar[0], size=int(self.height * 0.05)),
-		self.title_fg = zynthian_gui_config.color_panel_tx
-		self.title_bg = zynthian_gui_config.color_header_bg
-		self.title_canvas = tkinter.Canvas(self.tb_frame,
-			height=self.topbar_height,
-			bd=0,
-			highlightthickness=0,
-			bg=self.title_bg)
-		self.tb_frame.grid_columnconfigure(col, weight=1)
-		self.title_canvas.grid(row=0, column=col, sticky='ew')
-		self.title_canvas.grid_propagate(False)
-		# Setup Topbar's Callback
-		if zynthian_gui_config.enable_touch_navigation:
-			self.title_canvas.bind("<Button-1>", self.cb_topbar_press)
-			self.title_canvas.bind("<ButtonRelease-1>", self.cb_topbar_release)
-		self.path_canvas = self.title_canvas
-		self.topbar_timer = None
-		self.title_timer = None
-		self.status_timer = None
-		col += 1
-
-		# Topbar's Select Path
-		self.select_path = tkinter.StringVar()
-		self.select_path.trace(tkinter.W, self.cb_select_path)
-		self.label_select_path = tkinter.Label(self.title_canvas,
-			font=zynthian_gui_config.font_topbar,
-			textvariable=self.select_path,
-			bg=zynthian_gui_config.color_header_bg,
-			fg=zynthian_gui_config.color_header_tx)
-		self.label_select_path.place(x=0, rely=0.5, anchor='w')
-		# Setup Topbar's Callback
-		if zynthian_gui_config.enable_touch_navigation:
-			self.label_select_path.bind('<Button-1>', self.cb_topbar_press)
-			self.label_select_path.bind('<ButtonRelease-1>', self.cb_topbar_release)
-
-		# Canvas for displaying status
-		self.status_canvas = tkinter.Canvas(self.tb_frame,
-			width=self.status_l + 2,
-			height=self.status_h,
-			bd=0,
-			highlightthickness=0,
-			relief='flat',
-			bg=zynthian_gui_config.color_bg)
-		self.status_canvas.grid(row=0, column=col, sticky="ens", padx=(self.status_lpad, 0))
-		# Set Status Callaback
-		if zynthian_gui_config.enable_touch_navigation:
-			self.status_canvas.bind('<Button-1>', self.cb_status_press)
-			self.status_canvas.bind('<ButtonRelease-1>', self.cb_status_release)
-
-		# Topbar parameter editor
-		self.param_editor_zctrl = None
-
-		# Main Frame
-		self.main_frame = tkinter.Frame(self, bg=zynthian_gui_config.color_bg)
-		self.main_frame.propagate(False)
-		self.main_frame.grid(row=1, sticky='news')
-
-		# Init touchbar
-		self.buttonbar_frame = None
-		self.bg_color = zynthian_gui_config.color_panel_bg
-		self.fg_color = zynthian_gui_config.color_header_tx
-		self.init_buttonbar()
-
-		self.button_push_ts = 0
-
-		self.main_mute = 0
-		self.init_status()
-		self.init_dpmeter()
-
-		# Update Title
-		self.set_select_path()
-		self.cb_scroll_select_path()
-
-		self.disable_param_editor() #TODO: Consolidate set_title and set_select_path, etc.
-		self.bind("<Configure>", self.on_size)
-
-	def show_back_button(self, show=True):
-		if show:
-			self.backbutton_canvas.grid(row=0, column=0, sticky="wn", padx=(0, self.status_lpad))
-			self.backbutton_canvas.grid_propagate(False)
-		else:
-			self.backbutton_canvas.grid_remove()
-
-
-	# Function to update title
-	# title: Title to display in topbar
-	# fg: Title foreground colour [Default: Do not change]
-	# bg: Title background colour [Default: Do not change]
-	# timeout: If set, title is shown for this period (seconds) then reverts to previous title
-	def set_title(self, title, fg=None, bg=None, timeout = None):
-		if self.title_timer:
-			self.title_timer.cancel()
-			self.title_timer = None
-		if timeout:
-			self.title_timer = Timer(timeout, self.on_title_timeout)
-			self.title_timer.start()
-		else:
-			self.title = title
-			if fg:
-				self.title_fg = fg
-			if bg:
-				self.title_bg = bg
-		self.select_path.set(title)
-#		self.title_canvas.itemconfig("lblTitle", text=title, fill=self.title_fg)
-		if fg:
-			self.label_select_path.config(fg=fg)
-		else:
-			self.label_select_path.config(fg=self.title_fg)
-		if bg:
-			self.title_canvas.configure(bg=bg)
-			self.label_select_path.config(bg=bg)
-		else:
-			self.title_canvas.configure(bg=self.title_bg)
-			self.label_select_path.config(bg=self.title_bg)
-
-	# Function called when frame resized
-	def on_size(self, event):
-		self.update_layout()
-		#self.width = self.main_frame.winfo_width()
-		#self.height = self.main_frame.winfo_height()
-
-	# Function to revert title after toast
-	def on_title_timeout(self):
-		if self.title_timer:
-			self.title_timer.cancel()
-			self.title_timer = None
-		self.set_title(self.title)
-
-	# Initialise button bar
-	# config: Buttonbar config (default is None to use default configuration hardcoded per view)
-	def init_buttonbar(self, config=None):
-		if self.buttonbar_frame:
-			self.buttonbar_frame.grid_forget()
-		if config is None:
-			config = self.buttonbar_config    			
-		if not zynthian_gui_config.enable_touch_navigation or not config:
-			return
-
-		self.buttonbar_frame = tkinter.Frame(self,
-			width=self.width,
-			height=self.buttonbar_height,
-			bg=zynthian_gui_config.color_bg)
-		self.buttonbar_frame.grid(row=2, padx=(0,0), pady=(0,0))
-		self.buttonbar_frame.grid_propagate(False)
-		self.buttonbar_frame.grid_rowconfigure(0, minsize=self.buttonbar_height, pad=0)
-		for i in range(max(4, len(config))):
-			self.buttonbar_frame.grid_columnconfigure(
-				i,
-				weight=1,
-				uniform='buttonbar',
-				pad=0)
-			try:
-				self.add_button(i, config[i][0], config[i][1])
-			except Exception as e:
-				logging.error(e)
-
-	# Set the label for a button in the buttonbar
-	# column: Column / button index
-	# label: Text to show on label
-	def set_buttonbar_label(self, column, label):
-		if len(self.buttonbar_button) > column and self.buttonbar_button[column]:
-			self.buttonbar_button[column]['text'] = label
-
-	# Add a button to the buttonbar
-	# column: Column / button index
-	# cuia: Action to trigger when button pressed
-	# label: Text to show on button
-	def add_button(self, column, cuia, label):
-		# Touchbar frame
-		padx = (0, 0)
-		for col in range(column):
-			if col == 0:
-				self.buttonbar_button[col].grid(row=0, column=col, padx=(0,1))
-			elif col < len(self.buttonbar_button):
-				self.buttonbar_button[col].grid(row=0, column=col, padx=(1,1))
-			padx = (1, 0)
-		self.buttonbar_button.append(None)
-		self.buttonbar_button[column] = select_button = tkinter.Button(
-			self.buttonbar_frame,
-			bg=self.bg_color,
-			fg=self.fg_color,
-			activebackground=self.bg_color,
-			activeforeground=self.fg_color,
-			highlightbackground=self.bg_color,
-			highlightcolor=self.bg_color,
-			highlightthickness=0,
-			bd=0,
-			relief='flat',
-			font=zynthian_gui_config.font_buttonbar,
-			text=label)
-		select_button.cuia = cuia
-		select_button.grid(row=0, column=column, sticky='nswe', padx=padx)
-		select_button.bind('<ButtonPress-1>', self.cb_button_push)
-		select_button.bind('<ButtonRelease-1>', self.cb_button_release)
-
-	# Handle buttonbar button press
-	# event: Button event (not used)
-	def cb_button_push(self, event):
-		self.button_push_ts = time.monotonic()
-
-	# Handle buttonbar button release
-	# cuia: Action to trigger
-	# event: Button event (not used)
-	def cb_button_release(self, event):
-		cuia = event.widget.cuia
-		if isinstance(cuia, int):
-			t = 'S'
-			if self.button_push_ts:
-				dts = (time.monotonic() - self.button_push_ts)
-				if dts < zynthian_gui_config.zynswitch_bold_seconds:
-					t = 'S'
-				elif zynthian_gui_config.zynswitch_bold_seconds <= dts < zynthian_gui_config.zynswitch_long_seconds:
-					t = 'B'
-				elif dts >= zynthian_gui_config.zynswitch_long_seconds:
-					t = 'L'
-			self.zyngui.callable_ui_action("zynswitch", (cuia, t))
-		else:
-			self.zyngui.callable_ui_action_params(cuia)
-
-	# Invert BG & FG colors depending of returned status
-	def set_button_status(self, column, status=False):
-		if 0 <= column < len(self.buttonbar_button):
-			if status:
-				self.buttonbar_button[column].config(bg=self.fg_color,
-					fg=self.bg_color,
-					activebackground=self.fg_color,
-					activeforeground=self.bg_color,
-					highlightbackground=self.fg_color,
-					highlightcolor=self.fg_color)
-			else:
-				self.buttonbar_button[column].config(bg=self.bg_color,
-					fg=self.fg_color,
-					activebackground=self.bg_color,
-					activeforeground=self.fg_color,
-					highlightbackground=self.bg_color,
-					highlightcolor=self.bg_color)
-
-	# Default topbar touch callback
-	def cb_topbar_press(self, params=None):
-		self.topbar_timer = Timer(zynthian_gui_config.zynswitch_long_seconds, self.cb_topbar_long)
-		self.topbar_timer.start()
-		self.topbar_press_time = time.monotonic()
-
-	# Default topbar release callback
-	def cb_topbar_release(self, params=None):
-		if self.topbar_timer:
-			self.topbar_timer.cancel()
-			self.topbar_timer = None
-			if time.monotonic() - self.topbar_press_time > zynthian_gui_config.zynswitch_bold_seconds:
-				self.topbar_bold_touch_action()
-			else:
-				self.topbar_short_touch_action()
-
-	# Default topbar long press callback
-	def cb_topbar_long(self, params=None):
-		if self.topbar_timer:
-			self.topbar_timer.cancel()
-			self.topbar_timer = None
-			self.topbar_long_touch_action()
-
-	# Default topbar short touch action
-	def topbar_short_touch_action(self):
-		self.zyngui.callable_ui_action("menu")
-
-	# Default topbar bold touch action
-	def topbar_bold_touch_action(self):
-		self.zyngui.callable_ui_action('screen_zynpad')
-
-	# Default topbar long touch action
-	def topbar_long_touch_action(self):
-		self.zyngui.callable_ui_action('screen_admin')
-
-	# Default status touch callback
-	def cb_status_press(self, params=None):
-		self.status_timer = Timer(zynthian_gui_config.zynswitch_long_seconds, self.cb_status_long)
-		self.status_timer.start()
-		self.status_press_time = time.monotonic()
-
-	# Default status release callback
-	def cb_status_release(self, params=None):
-		if self.status_timer:
-			self.status_timer.cancel()
-			self.status_timer = None
-			if time.monotonic() - self.status_press_time > zynthian_gui_config.zynswitch_bold_seconds:
-				self.status_bold_touch_action()
-			else:
-				self.status_short_touch_action()
-
-	# Default status long press callback
-	def cb_status_long(self, params=None):
-		if self.status_timer:
-			self.status_timer.cancel()
-			self.status_timer = None
-			self.status_long_touch_action()
-
-	# Default status short touch action
-	def status_short_touch_action(self):
-		self.zyngui.callable_ui_action('tempo')
-
-	# Default status bold touch action
-	def status_bold_touch_action(self):
-		self.zyngui.callable_ui_action('screen_zs3')
-
-	# Default status long touch action
-	def status_long_touch_action(self):
-		#self.zyngui.callable_ui_action('screen_snapshot')
-		self.zyngui.callable_ui_action('all_sounds_off')
-
-	# ---------------------------------
-	# Backbutton touch event management
-	# ---------------------------------
-
-	# Default menu button touch callback
-	def cb_backbutton(self, params=None):
-		self.backbutton_timer = Timer(zynthian_gui_config.zynswitch_long_seconds, self.cb_backbutton_long)
-		self.backbutton_timer.start()
-		self.backbutton_press_time = time.monotonic()
-
-	# Default menu button release callback
-	def cb_backbutton_release(self, params=None):
-		if self.backbutton_timer:
-			self.backbutton_timer.cancel()
-			self.backbutton_timer = None
-			if time.monotonic() - self.backbutton_press_time > zynthian_gui_config.zynswitch_bold_seconds:
-				self.backbutton_bold_touch_action()
-			else:
-				self.backbutton_short_touch_action()
-
-	# Default backbutton long press callback
-	def cb_backbutton_long(self, params=None):
-		if self.backbutton_timer:
-			self.backbutton_timer.cancel()
-			self.backbutton_timer = None
-			self.backbutton_long_touch_action()
-
-	# Default backbutton short touch action
-	def backbutton_short_touch_action(self):
-		self.zyngui.callable_ui_action('zynswitch', (1, 'S'))
-
-	# Default backbutton bold touch action
-	def backbutton_bold_touch_action(self):
-		self.zyngui.callable_ui_action('zynswitch', (1, 'B'))
-
-	# Default backbutton long touch action
-	def backbutton_long_touch_action(self):
-		self.zyngui.callable_ui_action('zynswitch', (1, 'L'))
-
-	# ---------------------------------
-	# Layout managing methods
-	# ---------------------------------
-
-	# Draw screen ready to display (like double buffer) - Override in subclass
-	def build_view(self):
-		return True
-
-	# Show the view
-	def show(self):
-		if not self.shown:
-			if self.zyngui.test_mode:
-				logging.warning("TEST_MODE: {}".format(self.__class__.__module__))
-			self.shown = True
-			self.refresh_status()
-			self.grid(row=0, column=self.zyngui.main_screen_column, sticky='nsew')
-			self.propagate(False)
-		self.main_frame.focus()
-
-	# Hide the view
-	def hide(self):
-		if self.shown:
-			if self.param_editor_zctrl:
-				self.disable_param_editor()
-			self.shown = False
-			self.grid_remove()
-
-	# Show topbar (if allowed)
-	# show: True to show, False to hide
-	def show_topbar(self, show):
-		if self.topbar_allowed:
-			if show:
-				self.topbar_height = zynthian_gui_config.topbar_height
-				self.tb_frame.grid()
-			else:
-				self.topbar_height = 0
-				self.tb_frame.grid_remove()
-			self.update_layout()
-
-	# Show buttonbar (if configured)
-	# show: True to show, False to hide
-	def show_buttonbar(self, show):
-		if show:
-			self.init_buttonbar()
-		elif self.buttonbar_frame:
-			self.buttonbar_frame.grid_remove()
-		self.update_layout()
-
-	# Show sidebar (override in derived classes if required)
-	# show: True to show, False to hide
-	def show_sidebar(self, show):
-		pass
-
-	def init_status(self):
-		self.status_mute = self.status_canvas.create_text(
-			int(self.status_l - self.status_fs * 1.3), 0,
-			anchor=tkinter.NE,
-			fill=zynthian_gui_config.color_status_error,
-			font=("forkawesome", self.status_fs),
-			text="\uf32f",
-			state=tkinter.HIDDEN)
-
-		self.status_error = self.status_canvas.create_text(
-			self.status_l, 0,
-			anchor=tkinter.NE,
-			fill=zynthian_gui_config.color_bg,
-			font=("forkawesome", self.status_fs),
-			text="")
-
-		self.status_audio_rec = self.status_canvas.create_text(
-			0,
-			self.status_h - 2,
-			anchor=tkinter.SW,
-			fill=zynthian_gui_config.color_status_record,
-			font=("forkawesome", self.status_fs),
-			text="\uf111",
-			state=tkinter.HIDDEN)
-
-		self.status_audio_play = self.status_canvas.create_text(
-			int(self.status_fs * 1.3),
-			self.status_h - 2,
-			anchor=tkinter.SW,
-			fill=zynthian_gui_config.color_status_play,
-			font=("forkawesome", self.status_fs),
-			text="\uf04b",
-			state=tkinter.HIDDEN)
-
-		self.status_midi_rec = self.status_canvas.create_text(
-			int(self.status_fs * 2.6),
-			self.status_h - 2,
-			anchor=tkinter.SW,
-			fill=zynthian_gui_config.color_status_play_midi,
-			font=("forkawesome", self.status_fs),
-			text="\uf111",
-			state=tkinter.HIDDEN)
-
-		self.status_midi_play = self.status_canvas.create_text(
-			int(self.status_fs * 3.9),
-			self.status_h - 2,
-			anchor=tkinter.SW,
-			fill=zynthian_gui_config.color_status_play_midi,
-			font=("forkawesome", self.status_fs),
-			text="\uf04b",
-			state=tkinter.HIDDEN
-		)
-
-		self.status_seq_rec = self.status_canvas.create_text(
-			int(self.status_fs * 5.2),
-			self.status_h - 2,
-			anchor=tkinter.SW,
-			fill=zynthian_gui_config.color_status_play_seq,
-			font=("forkawesome", self.status_fs),
-			text="\uf111",
-			state=tkinter.HIDDEN
-		)
-
-		self.status_seq_play = self.status_canvas.create_text(
-			int(self.status_fs * 6.5),
-			self.status_h - 2,
-			anchor=tkinter.SW,
-			fill=zynthian_gui_config.color_status_play_seq,
-			font=("forkawesome", self.status_fs),
-			text="\uf04b",
-			state=tkinter.HIDDEN)
-
-		self.status_midi = self.status_canvas.create_text(
-			self.status_l,
-			self.status_h - 2,
-			anchor=tkinter.SE,
-			fill=zynthian_gui_config.color_status_midi,
-			font=("forkawesome", self.status_fs),
-			text="m",
-			state=tkinter.HIDDEN)
-
-		self.status_midi_clock = self.status_canvas.create_line(
-			int(self.status_l - self.status_fs * 1.3),
-			int(self.status_h * 0.9),
-			int(self.status_l),
-			int(self.status_h * 0.9),
-			fill=zynthian_gui_config.color_status_midi,
-			state=tkinter.HIDDEN)
-
-	def init_dpmeter(self):
-		width = int(self.status_l - 2 * self.status_rh - 1)
-		height = int(self.status_h / 4 - 2)
-		self.dpm_a = zynthian_gui_dpm(self.zyngui.state_manager.zynmixer, self.zyngui.state_manager.zynmixer.MAX_NUM_CHANNELS - 1, 0, self.status_canvas, 0, 0, width, height, False, ("status_dpm"))
-		self.dpm_b = zynthian_gui_dpm(self.zyngui.state_manager.zynmixer, self.zyngui.state_manager.zynmixer.MAX_NUM_CHANNELS - 1, 1, self.status_canvas, 0, height + 2, width, height, False, ("status_dpm"))
-
-	def refresh_status(self):
-		if self.shown:
-			mute = self.zyngui.state_manager.zynmixer.get_mute(self.zyngui.state_manager.zynmixer.MAX_NUM_CHANNELS - 1)
-			if True: # mute != self.main_mute:
-				self.main_mute = mute
-				if mute:
-					self.status_canvas.itemconfigure(self.status_mute, state=tkinter.NORMAL)
-					if self.dpm_a:
-						self.status_canvas.itemconfigure('status_dpm', state=tkinter.HIDDEN)
-				else:
-					self.status_canvas.itemconfigure(self.status_mute, state=tkinter.HIDDEN)
-					if self.dpm_a:
-						self.status_canvas.itemconfigure('status_dpm', state=tkinter.NORMAL)
-			if not mute and self.dpm_a:
-				state = self.zyngui.state_manager.zynmixer.get_dpm_states(self.zyngui.state_manager.zynmixer.MAX_NUM_CHANNELS - 1, self.zyngui.state_manager.zynmixer.MAX_NUM_CHANNELS - 1)[0]
-				self.dpm_a.refresh(state[0], state[2], state[4])
-				self.dpm_b.refresh(state[1], state[3], state[4])
-
-			#status['xrun'] = True;
-
-			# Display error flags
-			flags = ""
-			color = zynthian_gui_config.color_status_error
-			if self.zyngui.state_manager.status_xrun:
-				color = zynthian_gui_config.color_status_error
-				#flags = "\uf00d"
-				flags = "\uf071"
-			elif self.zyngui.state_manager.status_undervoltage:
-				flags = "\uf0e7"
-			elif self.zyngui.state_manager.status_overtemp:
-				color = zynthian_gui_config.color_status_error
-				#flags = "\uf2c7"
-				flags = "\uf769"
-			else:
-				cpu_load = self.zyngui.state_manager.status_cpu_load
-				if cpu_load < 50:
-					cr = 0
-					cg = 0xCC
-				elif cpu_load < 75:
-					cr = int((cpu_load - 50) * 0XCC / 25)
-					cg = 0xCC
-				else:
-					cr = 0xCC
-					cg = int((100 - cpu_load) * 0xCC / 25)
-				color = "#%02x%02x%02x" % (cr, cg, 0)
-				if self.zyngui.state_manager.update_available:
-					flags = "\u21bb"
-				else:
-					flags = "\u2665"
-
-			self.status_canvas.itemconfig(self.status_error, text=flags, fill=color)
-
-			# Display Audio Rec flag
-			flags = ""
-			color = zynthian_gui_config.color_bg
-			if self.zyngui.state_manager.audio_recorder.status:
-				self.status_canvas.itemconfig(self.status_audio_rec, state=tkinter.NORMAL)
-			else:
-				self.status_canvas.itemconfig(self.status_audio_rec, state=tkinter.HIDDEN)
-
-			# Display Audio Play flag
-			flags = ""
-			color = zynthian_gui_config.color_bg
-			if self.zyngui.state_manager.status_audio_player:
-				self.status_canvas.itemconfig(self.status_audio_play, state=tkinter.NORMAL)
-			else:
-				self.status_canvas.itemconfig(self.status_audio_play, state=tkinter.HIDDEN)
-
-			# Display MIDI Rec flag
-			flags = ""
-			color = zynthian_gui_config.color_status_midi
-			if self.zyngui.state_manager.status_midi_recorder:
-				self.status_canvas.itemconfig(self.status_midi_rec, state=tkinter.NORMAL)
-			else:
-				self.status_canvas.itemconfig(self.status_midi_rec, state=tkinter.HIDDEN)
-
-			# Display MIDI Play flag
-			if self.zyngui.state_manager.status_midi_player:
-				self.status_canvas.itemconfig(self.status_midi_play, state=tkinter.NORMAL)
-			else:
-				self.status_canvas.itemconfig(self.status_midi_play, state=tkinter.HIDDEN)
-			# Display SEQ Rec flag
-			if self.zyngui.state_manager.zynseq.libseq.isMidiRecord():
-				self.status_canvas.itemconfig(self.status_seq_rec, state=tkinter.NORMAL)
-			else:
-				self.status_canvas.itemconfig(self.status_seq_rec, state=tkinter.HIDDEN)
-
-			# Display SEQ Play flag
-			if self.zyngui.state_manager.zynseq.libseq.getPlayingSequences() > 0:
-				self.status_canvas.itemconfig(self.status_seq_play, state=tkinter.NORMAL)
-			else:
-				self.status_canvas.itemconfig(self.status_seq_play, state=tkinter.HIDDEN)
-
-			# Display MIDI activity flag
-			if self.zyngui.state_manager.status_midi:
-				self.status_canvas.itemconfig(self.status_midi, state=tkinter.NORMAL)
-			else:
-				self.status_canvas.itemconfig(self.status_midi, state=tkinter.HIDDEN)
-
-			# Display MIDI clock flag
-			if self.zyngui.state_manager.status_midi_clock:
-				self.status_canvas.itemconfig(self.status_midi_clock, state=tkinter.NORMAL)
-			else:
-				self.status_canvas.itemconfig(self.status_midi_clock, state=tkinter.HIDDEN)
-
-	def refresh_loading(self):
-		pass
-
-	# --------------------------------------------------------------------------
-	# Zynpot Callbacks (rotaries!) & CUIA
-	# --------------------------------------------------------------------------
-
-	def zynpot_cb(self, i, dval):
-		if self.param_editor_zctrl:
-			ctrl_order = zynthian_gui_config.layout['ctrl_order']
-			if i == ctrl_order[3]:
-				self.param_editor_zctrl.nudge(dval)
-			elif i == ctrl_order[2]:
-				self.param_editor_zctrl.nudge(dval * 10)
-			else:
-				return True
-			self.update_param_editor()
-			return True
-
-	def zctrl_touch(self, switch):
-		pass
-
-	# Function to handle switch press
-	#   switch: Switch index [0=Layer, 1=Back, 2=Snapshot, 3=Select]
-	#   typ: Press type ["S"=Short, "B"=Bold, "L"=Long]
-	#   returns True if action fully handled or False if parent action should be triggered
-	# Default implementation does nothing. Override to implement bespoke behaviour for legacy switches
-	def switch(self, switch, typ):
-		return False
-
-	# Function to handle SELECT button press
-	#	typ: Button press duration ["S"=Short, "B"=Bold, "L"=Long]
-	def switch_select(self, typ='S'):
-		if self.param_editor_zctrl:
-			if typ == 'S':
-				if self.param_editor_assert_cb:
-					self.param_editor_assert_cb(self.param_editor_zctrl.value)
-				self.disable_param_editor()
-				return True
-			elif typ == 'B':
-				self.param_editor_zctrl.set_value(self.param_editor_zctrl.value_default)
-			self.update_param_editor()
-			return True
-
-	def back_action(self):
-		if self.param_editor_zctrl:
-			self.disable_param_editor()
-			return True
-		return False
-
-	# --------------------------------------------------------------------------
-	# MIDI learning
-	# --------------------------------------------------------------------------
-
-	def enter_midi_learn(self):
-		pass
-
-	def exit_midi_learn(self):
-		pass
-
-	# --------------------------------------------------------------------------
-	# Mouse/Touch Callbacks
-	# --------------------------------------------------------------------------
-
-	def cb_select_path(self, *args):
-		self.select_path_width = self.select_path_font.measure(self.select_path.get())
-		self.select_path_offset = 0
-		self.select_path_dir = 2
-		self.label_select_path.place(x=0, rely=0.5, anchor='w')
-
-	def cb_scroll_select_path(self):
-		if self.shown:
-			if self.dscroll_select_path():
-				zynthian_gui_config.top.after(1000, self.cb_scroll_select_path)
-				return
-
-		zynthian_gui_config.top.after(100, self.cb_scroll_select_path)
-
-	def dscroll_select_path(self):
-		if self.select_path_width > self.title_canvas_width:
-			#Scroll label
-			self.select_path_offset += self.select_path_dir
-			self.label_select_path.place(x=-self.select_path_offset, rely=0.5, anchor='w')
-
-			#Change direction ...
-			if self.select_path_offset > (self.select_path_width - self.title_canvas_width):
-				self.select_path_dir = -2
-				return True
-			elif self.select_path_offset <= 0:
-				self.select_path_dir = 2
-				return True
-
-		elif self.select_path_offset != 0:
-			self.select_path_offset = 0
-			self.select_path_dir = 2
-			self.label_select_path.place(x=0, rely=0.5, anchor='w')
-
-		return False
-
-	def set_select_path(self):
-		pass
-
-	# Function to update display, e.g. after geometry changes
-	# Override if required
-	def update_layout(self):
-		if zynthian_gui_config.enable_touch_navigation and self.buttonbar_config:
-			self.height = zynthian_gui_config.screen_height - self.topbar_height - self.buttonbar_height
-		else:
-			self.height = zynthian_gui_config.screen_height - self.topbar_height
-
-	# Function to enable the top-bar parameter editor
-	#  engine: Object to recieve send_controller_value callback
-	#  symbol: String identifying the parameter
-	#  options: zctrl options dictionary
-	#  assert_cb: Optional function to call when editor closed with assert: fn(self,value)
-	#  Populates button bar with up/down buttons
-	def enable_param_editor(self, engine, symbol, options, assert_cb=None):
-		self.disable_param_editor()
-		if self.param_editor_zctrl:
-			self.param_editor_zctrl.reset(engine, symbol, options)
-		else:
-			self.param_editor_zctrl = zynthian_controller(engine, symbol, options)
-		self.param_editor_assert_cb = assert_cb
-		if not self.param_editor_zctrl.is_integer:
-			if self.param_editor_zctrl.nudge_factor < 0.1:
-				self.format_print = "{}: {:.2f}"
-			else:
-				self.format_print = "{}: {:.1f}"
-		else:
-			self.format_print = "{}: {}"
-
-		self.label_select_path.config(bg=zynthian_gui_config.color_panel_tx, fg=zynthian_gui_config.color_header_bg)
-		self.init_buttonbar([("ZYNPOT 3,-1", "-1"),("ZYNPOT 3,+1", "+1"),("ZYNPOT 3,-10", "-10"),("ZYNPOT 3,+10", "+10"),(3,"OK")])
-		self.update_param_editor()
-		self.update_layout()
-
-	# Function to disable paramter editor
-	def disable_param_editor(self):
-		if not self.param_editor_zctrl:
-			return
-		del self.param_editor_zctrl
-		self.param_editor_zctrl = None
-		self.param_editor_assert_cb = None
-		self.init_buttonbar()
-		self.set_title(self.title)
-		try:
-			self.update_layout()
-		except:
-			pass
-	
-	# Function to display label in parameter editor
-	def update_param_editor(self):
-		if self.param_editor_zctrl:
-			if self.param_editor_zctrl.labels:
-				self.select_path.set("{}: {}".format(self.param_editor_zctrl.name, self.param_editor_zctrl.get_value2label()))
-			else:
-				self.select_path.set(self.format_print.format(self.param_editor_zctrl.name, self.param_editor_zctrl.value))
->>>>>>> 990f8357
 
 # ------------------------------------------------------------------------------