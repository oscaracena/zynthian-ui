--- conflicted
+++ resolved
@@ -286,11 +286,7 @@
 			logging.info("STOPPING MIDI RECORDING ...")
 			libsmf.stopRecording()
 			exdirs = zynthian_gui_config.get_external_storage_dirs(self.ex_data_dir)
-<<<<<<< HEAD
-			if exdirs is not None:
-=======
 			if exdirs:
->>>>>>> d276c319
 				filename = "{}/{}".format(exdirs[0], self.get_new_filename())
 			else:
 				filename = "{}/{}".format(self.capture_dir_sdc, self.get_new_filename())
