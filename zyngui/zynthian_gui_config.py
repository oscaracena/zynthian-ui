--- conflicted
+++ resolved
@@ -657,7 +657,6 @@
 # ------------------------------------------------------------------------------
 
 if "zynthian_main.py" in sys.argv[0]:
-<<<<<<< HEAD
     import tkinter
     from PIL import Image, ImageTk
 
@@ -687,18 +686,37 @@
                 logging.warning("Can't get screen height. Using default 240!")
                 display_height = 240
 
+        touch_keypad_side_width = 0
+        touch_keypad_bottom_height = 0
+
+        # Reduce screen dimensions if touch keypad active
+        if touch_keypad_option == 'V5':
+            touch_keypad_side_width = display_height // 3
+            touch_keypad_bottom_height = display_height // 6
+            screen_width = display_width - touch_keypad_side_width
+            screen_height = display_height - touch_keypad_bottom_height
+        else:
+            screen_width = display_width
+            screen_height = display_height
+
         # Global font size
         font_size = int(os.environ.get('ZYNTHIAN_UI_FONT_SIZE', None))
         if not font_size:
             font_size = int(display_width / 40)
 
+        # Activate touch keypad (font size must be set first)
+        if touch_keypad_option == 'V5':
+            from zyngui.zynthian_gui_touchkeypad_v5 import zynthian_gui_touchkeypad_v5
+            touch_keypad = zynthian_gui_touchkeypad_v5(top, side_width=touch_keypad_side_width, left_side=touch_keypad_side_left)
+            touch_keypad.show()
+
         # Geometric params
-        button_width = display_width // 4
-        if display_width >= 800:
-            topbar_height = display_height // 12
+        button_width = screen_width // 4
+        if screen_width >= 800:
+            topbar_height = screen_height // 12
             topbar_fs = int(1.5*font_size)
         else:
-            topbar_height = display_height // 10
+            topbar_height = screen_height // 10
             topbar_fs = int(1.1*font_size)
 
         # Adjust Root Window Geometry
@@ -725,7 +743,7 @@
         loading_imgs = []
         pil_frame = Image.open("./img/zynthian_gui_loading.gif")
         fw, fh = pil_frame.size
-        fw2 = display_width // 4 - 8
+        fw2 = screen_width // 4 - 8
         fh2 = int(fh * fw2 / fw)
         nframes = 0
         while pil_frame:
@@ -780,148 +798,6 @@
         set_midi_config()
     except Exception as e:
         logging.error("ERROR configuring MIDI: {}".format(e))
-=======
-	import tkinter
-	from PIL import Image, ImageTk
-
-	try:
-		# ------------------------------------------------------------------------------
-		# Create & Configure Top Level window 
-		# ------------------------------------------------------------------------------
-
-		top = tkinter.Tk()
-
-		# Screen Size => Autodetect if None
-		if os.environ.get('DISPLAY_WIDTH'):
-			display_width = int(os.environ.get('DISPLAY_WIDTH'))
-		else:
-			try:
-				display_width = top.winfo_screenwidth()
-			except:
-				logging.warning("Can't get screen width. Using default 320!")
-				display_width = 320
-
-		if os.environ.get('DISPLAY_HEIGHT'):
-			display_height = int(os.environ.get('DISPLAY_HEIGHT'))
-		else:
-			try:
-				display_height = top.winfo_screenheight()
-			except:
-				logging.warning("Can't get screen height. Using default 240!")
-				display_height = 240
-
-		touch_keypad_side_width = 0
-		touch_keypad_bottom_height = 0
-
-		# Reduce screen dimensions if touch keypad active
-		if touch_keypad_option == 'V5':
-			touch_keypad_side_width = display_height // 3
-			touch_keypad_bottom_height = display_height // 6
-			screen_width = display_width - touch_keypad_side_width
-			screen_height = display_height - touch_keypad_bottom_height
-		else:
-			screen_width = display_width
-			screen_height = display_height
-
-		# Global font size
-		font_size = int(os.environ.get('ZYNTHIAN_UI_FONT_SIZE', None))
-		if not font_size:
-			font_size = int(display_width / 40)
-
-		# Activate touch keypad (font size must be set first)
-		if touch_keypad_option == 'V5':
-			from zyngui.zynthian_gui_touchkeypad_v5 import zynthian_gui_touchkeypad_v5
-			touch_keypad = zynthian_gui_touchkeypad_v5(top, side_width=touch_keypad_side_width, left_side=touch_keypad_side_left)
-			touch_keypad.show()
-
-		# Geometric params
-		button_width = screen_width // 4
-		if screen_width >= 800:
-			topbar_height = screen_height // 12
-			topbar_fs = int(1.5*font_size)
-		else:
-			topbar_height = screen_height // 10
-			topbar_fs = int(1.1*font_size)
-
-		# Adjust Root Window Geometry
-		top.geometry(str(display_width)+'x'+str(display_height))
-		top.maxsize(display_width, display_height)
-		top.minsize(display_width, display_height)
-
-		# Disable cursor for real Zynthian Boxes
-		if force_enable_cursor or wiring_layout == "EMULATOR" or wiring_layout == "DUMMIES":
-			top.config(cursor="arrow")
-		else:
-			top.config(cursor="none")
-
-		# ------------------------------------------------------------------------------
-		# Global Variables
-		# ------------------------------------------------------------------------------
-
-		# Fonts
-		font_listbox = (font_family, int(1.0*font_size))
-		font_topbar = (font_family, topbar_fs)
-		font_buttonbar = (font_family, int(0.8*font_size))
-
-		# Loading Logo Animation
-		loading_imgs = []
-		pil_frame = Image.open("./img/zynthian_gui_loading.gif")
-		fw, fh = pil_frame.size
-		fw2 = screen_width // 4 - 8
-		fh2 = int(fh * fw2 / fw)
-		nframes = 0
-		while pil_frame:
-			pil_frame2 = pil_frame.resize((fw2, fh2), Image.ANTIALIAS)
-			# convert PIL image object to Tkinter PhotoImage object
-			loading_imgs.append(ImageTk.PhotoImage(pil_frame2))
-			nframes += 1
-			try:
-				pil_frame.seek(nframes)
-			except EOFError:
-				break
-		#for i in range(13):
-		#	loading_imgs.append(tkinter.PhotoImage(file="./img/zynthian_gui_loading.gif", format="gif -index "+str(i)))
-
-	except Exception as e:
-		logging.error("ERROR initializing Tkinter graphic framework => {}".format(e))
-
-	# ------------------------------------------------------------------------------
-	# Initialize ZynCore low-level library
-	# ------------------------------------------------------------------------------
-
-	from zyncoder.zyncore import lib_zyncore_init
-
-	# ------------------------------------------------------------------------------
-	# Initialize and config control I/O subsystem: switches, analog I/O, ...
-	# ------------------------------------------------------------------------------
-	try:
-		lib_zyncore = lib_zyncore_init()
-	except Exception as e:
-		logging.error(f"lib_zyncore: {e.args[0]} ({e.args[1]})")
-		exit(200 + e.args[1])
-
-	try:
-		num_zynswitches = lib_zyncore.get_num_zynswitches()
-		last_zynswitch_index = lib_zyncore.get_last_zynswitch_index()
-		num_zynpots = lib_zyncore.get_num_zynpots()
-		config_zynswitch_timing()
-		config_custom_switches()
-		config_zynpot2switch()
-		config_zynaptik()
-		config_zyntof()
-	except Exception as e:
-		logging.error(f"Can't init control I/O subsytem: {e}")
-		exit(200)
-
-	# ------------------------------------------------------------------------------
-	# Load MIDI config
-	# ------------------------------------------------------------------------------
-
-	try:
-		set_midi_config()
-	except Exception as e:
-		logging.error("ERROR configuring MIDI: {}".format(e))
->>>>>>> 990f8357
 
 # ------------------------------------------------------------------------------
 # Zynthian GUI object
