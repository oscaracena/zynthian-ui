--- conflicted
+++ resolved
@@ -50,13 +50,14 @@
 
 class zynthian_gui_mixer_strip():
 
-    # Initialise mixer strip object
-    # parent: Parent object
-    # x: Horizontal coordinate of left of fader
-    # y: Vertical coordinate of top of fader
-    # width: Width of fader
-    # height: Height of fader
     def __init__(self, parent, x, y, width, height):
+        """ Initialise mixer strip object
+        parent: Parent object
+        x: Horizontal coordinate of left of fader
+        y: Vertical coordinate of top of fader
+        width: Width of fader
+        height: Height of fader
+        """
         self.parent = parent
         self.zynmixer = parent.zynmixer
         self.zctrls = None
@@ -132,13 +133,13 @@
 
         self.fader_text_limit = self.fader_top + int(0.1 * self.fader_height)
 
-        '''
-		Create GUI elements
-		Tags:
-			strip:X All elements within the fader strip used to show/hide strip
-			fader:X Elements used for fader drag
-			X is the id of this fader's background
-		'''
+        """
+        Create GUI elements
+        Tags:
+            strip:X All elements within the fader strip used to show/hide strip
+            fader:X Elements used for fader drag
+            X is the id of this fader's background
+        """
 
         # Fader
         self.fader_bg = self.parent.main_canvas.create_rectangle(
@@ -229,22 +230,22 @@
 
         self.draw_control()
 
-    # Function to hide mixer strip
     def hide(self):
+        """ Function to hide mixer strip
+        """
         self.parent.main_canvas.itemconfig(
             f"strip:{self.fader_bg}", state=tkinter.HIDDEN)
         self.hidden = True
 
-    # Function to show mixer strip
     def show(self):
+        """ Function to show mixer strip
+        """
         self.dpm_a.set_strip(self.chain.mixer_chan)
         self.dpm_b.set_strip(self.chain.mixer_chan)
-        self.parent.main_canvas.itemconfig(
-            f"strip:{self.fader_bg}", state=tkinter.NORMAL)
+        self.parent.main_canvas.itemconfig(f"strip:{self.fader_bg}", state=tkinter.NORMAL)
         try:
             if not self.chain.is_audio():
-                self.parent.main_canvas.itemconfig(
-                    f"audio_strip:{self.fader_bg}", state=tkinter.HIDDEN)
+                self.parent.main_canvas.itemconfig(f"audio_strip:{self.fader_bg}", state=tkinter.HIDDEN)
         except:
             pass
         self.hidden = False
@@ -259,12 +260,12 @@
         except:
             return "??"
 
-    # Function to draw the DPM level meter for a mixer strip
-    # state = [dpm_a, dpm_b, hold_a, hold_b, mono]
     def draw_dpm(self, state):
+        """ Function to draw the DPM level meter for a mixer strip
+        state = [dpm_a, dpm_b, hold_a, hold_b, mono]
+        """
         if self.hidden or self.chain.mixer_chan is None:
             return
-
         self.dpm_a.refresh(state[0], state[2], state[4])
         self.dpm_b.refresh(state[1], state[3], state[4])
 
@@ -416,9 +417,10 @@
                 self.dpm_hold_color = "#00FF00"
         """
 
-    # Function to draw a mixer strip UI control
-    # control: Name of control or None to redraw all controls in the strip
     def draw_control(self, control=None):
+        """ Function to draw a mixer strip UI control
+        control: Name of control or None to redraw all controls in the strip
+        """
         if self.hidden or self.chain is None:  # or self.zctrls is None:
             return
 
@@ -506,10 +508,10 @@
     # Mixer Strip functionality
     # --------------------------------------------------------------------------
 
-    # Function to highlight/downlight the strip
-    # hl: Boolean => True=highlight, False=downlight
-
     def set_highlight(self, hl=True):
+        """ Function to highlight/downlight the strip
+        hl: Boolean => True=highlight, False=downlight
+        """
         if hl:
             self.set_fader_color(self.fader_bg_color_hl)
             self.parent.main_canvas.itemconfig(
@@ -519,17 +521,19 @@
             self.parent.main_canvas.itemconfig(
                 self.legend_strip_bg, fill=self.fader_bg_color)
 
-    # Function to set fader colors
-    # fg: Fader foreground color
-    # bg: Fader background color (optional - Default: Do not change background color)
     def set_fader_color(self, fg, bg=None):
+        """ Function to set fader colors
+        fg: Fader foreground color
+        bg: Fader background color (optional - Default: Do not change background color)
+        """
         self.parent.main_canvas.itemconfig(self.fader, fill=fg)
         if bg:
             self.parent.main_canvas.itemconfig(self.fader_bg_color, fill=bg)
 
-    # Function to set chain associated with mixer strip
-    # chain: Chain object
     def set_chain(self, chain_id):
+        """ Function to set chain associated with mixer strip
+        chain: Chain object
+        """
         self.chain_id = chain_id
         self.chain = self.parent.zyngui.chain_manager.get_chain(chain_id)
         if self.chain is None:
@@ -541,67 +545,75 @@
                 self.zctrls = self.parent.zynmixer.zctrls[self.chain.mixer_chan]
             self.show()
 
-    # Function to set volume value
-    # value: Volume value (0..1)
     def set_volume(self, value):
+        """ Function to set volume value
+        value: Volume value (0..1)
+        """
         if self.parent.zynmixer.midi_learn_zctrl:
             self.parent.enter_midi_learn(self.zctrls["level"])
         elif self.zctrls:
             self.zctrls['level'].set_value(value)
 
-    # Function to get volume value
     def get_volume(self):
+        """ Function to get volume value
+        """
         if self.zctrls:
             return self.zctrls['level'].value
 
-    # Function to nudge volume
     def nudge_volume(self, dval):
+        """ Function to nudge volume
+        """
         if self.parent.zynmixer.midi_learn_zctrl:
             self.parent.enter_midi_learn(self.zctrls["level"])
         elif self.zctrls:
             self.zctrls["level"].nudge(dval)
 
-    # Function to set balance value
-    # value: Balance value (-1..1)
     def set_balance(self, value):
+        """ Function to set balance value
+        value: Balance value (-1..1)
+        """
         if self.parent.zynmixer.midi_learn_zctrl:
             self.parent.enter_midi_learn(self.zctrls["balance"])
         elif self.zctrls:
             self.zctrls["balance"].set_value(value)
-
-    # Function to get balance value
     def get_balance(self):
+        """ Function to get balance value
+        """
         if self.zctrls:
             return self.zctrls['balance'].value
 
-    # Function to nudge balance
     def nudge_balance(self, dval):
+        """ Function to nudge balance
+        """
         if self.parent.zynmixer.midi_learn_zctrl:
             self.parent.enter_midi_learn(self.zctrls["balance"])
             self.parent.refresh_visible_strips()
         elif self.zctrls:
             self.zctrls['balance'].nudge(dval)
 
-    # Function to reset volume
     def reset_volume(self):
+        """ Function to reset volume
+        """
         self.set_volume(0.8)
 
     # Function to reset balance
     def reset_balance(self):
         self.set_balance(0.0)
 
-    # Function to set mute
-    # value: Mute value (True/False)
     def set_mute(self, value):
+        """ Function to set mute
+        value: Mute value (True/False)
+        """
         if self.parent.zynmixer.midi_learn_zctrl:
             self.parent.enter_midi_learn(self.zctrls["mute"])
         elif self.zctrls:
             self.zctrls['mute'].set_value(value)
         # self.parent.refresh_visible_strips()
 
-    # Function to set solo
-    # value: Solo value (True/False)
     def set_solo(self, value):
+        """ Function to set solo
+        value: Solo value (True/False)
+        """
         if self.parent.zynmixer.midi_learn_zctrl:
             self.parent.enter_midi_learn(self.zctrls["solo"])
         elif self.zctrls:
@@ -609,27 +621,31 @@
         if self.chain_id == 0:
             self.parent.refresh_visible_strips()
 
-    # Function to toggle mono
-    # value: Mono value (True/False)
     def set_mono(self, value):
+        """ Function to toggle mono
+        value: Mono value (True/False)
+        """
         if self.parent.zynmixer.midi_learn_zctrl:
             self.parent.enter_midi_learn(self.zctrls["mono"])
         elif self.zctrls:
             self.zctrls['mono'].set_value(value)
         self.parent.refresh_visible_strips()
 
-    # Function to toggle mute
     def toggle_mute(self):
+        """ Function to toggle mute
+        """
         if self.zctrls:
             self.set_mute(int(not self.zctrls['mute'].value))
 
-    # Function to toggle solo
     def toggle_solo(self):
+        """ Function to toggle solo
+        """
         if self.zctrls:
             self.set_solo(int(not self.zctrls['solo'].value))
 
-    # Function to toggle mono
     def toggle_mono(self):
+        """ Function to toggle mono
+        """
         if self.zctrls:
             self.set_mono(int(not self.zctrls['mono'].value))
 
@@ -637,9 +653,10 @@
     # UI event management
     # --------------------------------------------------------------------------
 
-    # Function to handle fader press
-    # event: Mouse event
     def on_fader_press(self, event):
+        """ Function to handle fader press
+        event: Mouse event
+        """
         self.touch_y = event.y
         self.touch_x = event.x
         self.drag_axis = None  # +1=dragging in y-axis, -1=dragging in x-axis
@@ -658,9 +675,10 @@
     def on_fader_release(self, event):
         self.touch_ts = None
 
-    # Function to handle fader drag
-    # event: Mouse event
     def on_fader_motion(self, event):
+        """ Function to handle fader drag
+        event: Mouse event
+        """
         if self.touch_ts:
             dts = monotonic() - self.touch_ts
 
@@ -690,31 +708,36 @@
     def on_fader_wheel_down(self, event):
         self.nudge_volume(-1)
 
-    # Function to handle mouse wheel up over fader
-    # event: Mouse event
     def on_fader_wheel_up(self, event):
+        """ Function to handle mouse wheel up over fader
+        event: Mouse event
+        """
         self.nudge_volume(1)
 
-    # Function to handle mouse click / touch of balance
-    # event: Mouse event
     def on_balance_press(self, event):
+        """ Function to handle mouse click / touch of balance
+        event: Mouse event
+        """
         if self.parent.zynmixer.midi_learn_zctrl:
             if self.parent.zynmixer.midi_learn_zctrl != self.zctrls["balance"]:
                 self.parent.zynmixer.midi_learn_zctrl = self.zctrls["balance"]
 
-    # Function to handle mouse wheel down over balance
-    # event: Mouse event
     def on_balance_wheel_down(self, event):
+        """  Function to handle mouse wheel down over balance
+        event: Mouse event
+        """
         self.nudge_balance(-1)
 
-    # Function to handle mouse wheel up over balance
-    # event: Mouse event
     def on_balance_wheel_up(self, event):
+        """ Function to handle mouse wheel up over balance
+        event: Mouse event
+        """
         self.nudge_balance(1)
 
-    # Function to handle mixer strip press
-    # event: Mouse event
     def on_strip_press(self, event):
+        """ Function to handle mixer strip press
+        event: Mouse event
+        """
         if zynthian_gui_config.zyngui.cb_touch(event):
             return "break"
 
@@ -724,8 +747,9 @@
             self.parent.zyngui.chain_manager.set_active_chain_by_object(
                 self.chain)
 
-    # Function to handle legend strip release
     def on_strip_release(self, event):
+        """ Function to handle legend strip release
+        """
         if zynthian_gui_config.zyngui.cb_touch_release(event):
             return "break"
 
@@ -742,9 +766,9 @@
         self.dragging = False
         self.parent.end_moving_chain()
 
-    # Function to handle legend strip drag
-
     def on_strip_motion(self, event):
+        """ Function to handle legend strip drag
+        """
         if self.strip_drag_start:
             delta = event.x - self.strip_drag_start.x
             if delta > self.width:
@@ -763,14 +787,16 @@
             self.parent.refresh_visible_strips()
             self.parent.highlight_active_chain()
 
-    # Function to handle mute button release
-    # event: Mouse event
     def on_mute_release(self, event):
+        """ Function to handle mute button release
+        event: Mouse event
+        """
         self.toggle_mute()
 
-    # Function to handle solo button release
-    # event: Mouse event
     def on_solo_release(self, event):
+        """ Function to handle solo button release
+        event: Mouse event
+        """
         self.toggle_solo()
 
 # ------------------------------------------------------------------------------
@@ -780,492 +806,6 @@
 
 class zynthian_gui_mixer(zynthian_gui_base.zynthian_gui_base):
 
-<<<<<<< HEAD
-	def __init__(self):
-		super().__init__(has_backbutton=False)
-
-		self.zynmixer = self.zyngui.state_manager.zynmixer
-		self.zynmixer.set_midi_learn_cb(self.enter_midi_learn)
-		self.MAIN_MIXBUS_STRIP_INDEX = self.zynmixer.MAX_NUM_CHANNELS - 1
-		self.chan2strip = [None] * (self.MAIN_MIXBUS_STRIP_INDEX + 1)
-		self.highlighted_strip = None # highligted mixer strip object
-		self.moving_chain = False  # True if moving a chain left/right
-
-		self.pending_refresh_queue = set()  # List of (strip,control) requiring gui refresh (control=None for whole strip refresh)
-		# TODO: Should avoid duplicating midi_learn_zctrl from zynmixer but would need more safeguards to make change.
-		self.midi_learn_sticky = None
-
-		visible_chains = zynthian_gui_config.visible_mixer_strips  # Maximum quantity of mixer strips to display (Defines strip width. Main always displayed.)
-		if visible_chains < 1:
-			# Automatic sizing if not defined in config
-			if self.width <= 400: visible_chains = 6
-			elif self.width <= 600: visible_chains = 8
-			elif self.width <= 800: visible_chains = 10
-			elif self.width <= 1024: visible_chains = 12
-			elif self.width <= 1280: visible_chains = 14
-			else: visible_chains = 16
-
-		self.fader_width = (self.width - 6 ) / (visible_chains + 1)
-		self.legend_height = self.height * 0.05
-		self.edit_height = self.height * 0.1
-		
-		self.fader_height = self.height - self.edit_height - self.legend_height - 2
-		self.fader_bottom = self.height - self.legend_height
-		self.fader_top = self.fader_bottom - self.fader_height
-		self.balance_control_height = self.fader_height * 0.1
-		self.balance_top = self.fader_top
-		self.balance_control_width = self.width / 4  # Width of each half of balance control
-		self.balance_control_centre = self.fader_width + self.balance_control_width
-
-		# Arrays of GUI elements for mixer strips - Chains + Main
-		self.visible_mixer_strips = [None] * visible_chains  # List of mixer strip objects indexed by horizontal position on screen
-		self.mixer_strip_offset = 0  # Index of first mixer strip displayed on far left
-
-		# Fader Canvas
-		self.main_canvas = tkinter.Canvas(self.main_frame,
-			height=1,
-			width=1,
-			bd=0, highlightthickness=0,
-			bg = zynthian_gui_config.color_panel_bg)
-		self.main_frame.rowconfigure(0, weight=1)
-		self.main_frame.columnconfigure(0, weight=1)
-		self.main_canvas.grid(row=0, sticky='nsew')
-
-		# Create mixer strip UI objects
-		for strip in range(len(self.visible_mixer_strips)):
-			self.visible_mixer_strips[strip] = zynthian_gui_mixer_strip(self, 1 + self.fader_width * strip, 0, self.fader_width - 1, self.height)
-
-		self.main_mixbus_strip = zynthian_gui_mixer_strip(self, self.width - self.fader_width - 1, 0, self.fader_width - 1, self.height)
-		self.main_mixbus_strip.set_chain(0)
-		self.main_mixbus_strip.zctrls = self.zynmixer.zctrls[self.MAIN_MIXBUS_STRIP_INDEX]
-
-		self.zynmixer.enable_dpm(0, self.MAIN_MIXBUS_STRIP_INDEX, False)
-
-		self.set_title()
-		self.refresh_visible_strips()
-
-	def init_dpmeter(self):
-		self.dpm_a = self.dpm_b = None
-
-	# Redefine set_title
-	def set_title(self, title="Mixer", fg=None, bg=None, timeout = None):
-		if title == "Mixer" and self.zyngui.state_manager.last_snapshot_fpath:
-			fparts = os.path.splitext(self.zyngui.state_manager.last_snapshot_fpath)
-			if self.zyngui.screens['snapshot'].bankless_mode:
-				ssname = os.path.basename(fparts[0])
-			else:
-				ssname = fparts[0].rsplit("/", 1)[-1]
-			title += ": " + ssname.replace("last_state", "Last State")
-
-		super().set_title(title, fg, bg, timeout)
-
-	# Function to handle hiding display
-	def hide(self):
-		if self.shown:
-			if not self.zyngui.osc_clients:
-				self.zynmixer.enable_dpm(0, self.MAIN_MIXBUS_STRIP_INDEX - 1, False)
-			if not self.midi_learn_sticky:
-				self.exit_midi_learn()
-				zynsigman.unregister(zynsigman.S_AUDIO_MIXER, self.zynmixer.SS_ZCTRL_SET_VALUE, self.update_control)
-				zynsigman.unregister(zynsigman.S_STATE_MAN, self.zyngui.state_manager.SS_LOAD_ZS3, self.cb_load_zs3)
-				zynsigman.unregister(zynsigman.S_CHAIN_MAN, self.zyngui.chain_manager.SS_SET_ACTIVE_CHAIN, self.update_active_chain)
-				zynsigman.unregister(zynsigman.S_AUDIO_RECORDER, zynthian_audio_recorder.SS_AUDIO_RECORDER_ARM, self.update_control_arm)
-				zynsigman.unregister(zynsigman.S_AUDIO_RECORDER, zynthian_audio_recorder.SS_AUDIO_RECORDER_STATE, self.update_control_rec)
-				zynsigman.unregister(zynsigman.S_AUDIO_PLAYER, zynthian_engine_audioplayer.SS_AUDIO_PLAYER_STATE, self.update_control_play)
-			super().hide()
-
-	# Function to handle showing display
-	def build_view(self):
-		if zynthian_gui_config.enable_touch_navigation and self.moving_chain or self.zynmixer.midi_learn_zctrl:
-			self.show_back_button()
-
-		self.set_title()
-		if zynthian_gui_config.enable_dpm:
-			self.zynmixer.enable_dpm(0, self.MAIN_MIXBUS_STRIP_INDEX, True)
-		else:
-			# Reset all DPM which will not be updated by refresh
-			for strip in self.visible_mixer_strips:
-				strip.draw_dpm([-200, -200, -200, -200, False])
-
-		self.highlight_active_chain(True)
-		self.setup_zynpots()
-		if self.midi_learn_sticky:
-			self.enter_midi_learn(self.midi_learn_sticky)
-		else:
-			zynsigman.register(zynsigman.S_AUDIO_MIXER, self.zynmixer.SS_ZCTRL_SET_VALUE, self.update_control)
-			zynsigman.register_queued(zynsigman.S_STATE_MAN, self.zyngui.state_manager.SS_LOAD_ZS3, self.cb_load_zs3)
-			zynsigman.register_queued(zynsigman.S_CHAIN_MAN, self.zyngui.chain_manager.SS_SET_ACTIVE_CHAIN, self.update_active_chain)
-			zynsigman.register_queued(zynsigman.S_AUDIO_RECORDER, zynthian_audio_recorder.SS_AUDIO_RECORDER_ARM, self.update_control_arm)
-			zynsigman.register_queued(zynsigman.S_AUDIO_RECORDER, zynthian_audio_recorder.SS_AUDIO_RECORDER_STATE, self.update_control_rec)
-			zynsigman.register_queued(zynsigman.S_AUDIO_PLAYER, zynthian_engine_audioplayer.SS_AUDIO_PLAYER_STATE, self.update_control_play)
-		return True
-
-	# Function to update display, e.g. after geometry changes
-	def update_layout(self):
-		super().update_layout()
-		#TODO: Update mixer layout
-
-	# Function to refresh screen (slow)
-	def refresh_status(self):
-		if self.shown:
-			super().refresh_status()
-			# Update main chain DPM
-			state = self.zynmixer.get_dpm_states(255, 255)[0]
-			self.main_mixbus_strip.draw_dpm(state)
-			# Update other chains DPM
-			if zynthian_gui_config.enable_dpm:
-				states = self.zynmixer.get_dpm_states(0, self.MAIN_MIXBUS_STRIP_INDEX - 1)
-				for strip in self.visible_mixer_strips:
-					if not strip.hidden and strip.chain.mixer_chan is not None:
-						state = states[strip.chain.mixer_chan]
-						strip.draw_dpm(state)
-
-	# Function to refresh display (fast)
-	def plot_zctrls(self):
-		while self.pending_refresh_queue:
-			ctrl = self.pending_refresh_queue.pop()
-			if ctrl[0]:
-				ctrl[0].draw_control(ctrl[1])
-
-	# Function to add control to be updated (fast)
-	def update_control(self, chan, symbol, value):
-		strip = self.chan2strip[chan]
-		if not strip or not strip.chain or strip.chain.mixer_chan is None:
-			return
-		self.pending_refresh_queue.add((strip, symbol))
-		strip.zctrls[symbol].set_value(value, False)
-		#self.pending_refresh_queue.add((self.chan2strip[self.MAIN_MIXBUS_STRIP_INDEX], "solo"))
-
-	# Function to handle audio recorder arm
-	def update_control_arm(self, chan, value):
-		self.update_control(chan, "rec", value)
-
-	# Function to handle audio recorder status
-	def update_control_rec(self, state):
-		for strip in self.visible_mixer_strips:
-			self.pending_refresh_queue.add((strip, "rec"))
-
-	# Function to handle audio play status
-	def update_control_play(self, handle, state):
-		for strip in self.visible_mixer_strips:
-			self.pending_refresh_queue.add((strip, "play"))
-
-	# Funtion to handle active chain changes
-	def update_active_chain(self, active_chain):
-		self.highlight_active_chain()
-
-	def cb_load_zs3(self, zs3_id):
-		self.refresh_visible_strips()
-
-	# --------------------------------------------------------------------------
-	# Mixer Functionality
-	# --------------------------------------------------------------------------
-
-	# Function to highlight the selected chain's strip
-	def highlight_active_chain(self, refresh=False):
-		"""Higlights active chain, redrawing strips if required"""
-		try:
-			active_index = self.zyngui.chain_manager.ordered_chain_ids.index(self.zyngui.chain_manager.active_chain_id)
-		except:
-			active_index = 0
-		if active_index < self.mixer_strip_offset:
-			self.mixer_strip_offset = active_index
-			refresh = True
-		elif active_index >= self.mixer_strip_offset + len(self.visible_mixer_strips) and self.zyngui.chain_manager.active_chain_id != 0:
-			self.mixer_strip_offset = active_index - len(self.visible_mixer_strips) + 1
-			refresh = True
-		#TODO: Handle aux
-
-		strip = None
-		if self.zyngui.chain_manager.active_chain_id == 0:
-			strip = self.main_mixbus_strip
-		else:
-			chain = self.zyngui.chain_manager.get_chain(self.zyngui.chain_manager.active_chain_id)
-			for s in self.visible_mixer_strips:
-				if s.chain == chain:
-					strip = s
-					break
-			if strip is None:
-				refresh = True
-		if refresh:
-			chan_strip = self.refresh_visible_strips()
-			if chan_strip:
-				strip = chan_strip
-		if self.highlighted_strip and self.highlighted_strip != strip:
-			self.highlighted_strip.set_highlight(False)
-		if strip is None:
-			strip = self.main_mixbus_strip
-		self.highlighted_strip = strip
-		if strip:
-			strip.set_highlight(True)
-
-	# Function refresh and populate visible mixer strips
-	def refresh_visible_strips(self):
-		"""Update the structures describing the visible strips
-		
-		Returns - Active strip object
-		"""
-
-		active_strip = None
-		strip_index = 0
-		for chain_id in self.zyngui.chain_manager.ordered_chain_ids[:-1][self.mixer_strip_offset:self.mixer_strip_offset + len(self.visible_mixer_strips)]:
-			strip = self.visible_mixer_strips[strip_index]
-			strip.set_chain(chain_id)
-			#strip.draw_control()
-			if strip.chain.mixer_chan is not None and strip.chain.mixer_chan < len(self.chan2strip):
-				self.chan2strip[strip.chain.mixer_chan] = strip
-			if chain_id == self.zyngui.chain_manager.active_chain_id:
-				active_strip = strip
-			strip_index += 1
-		
-		# Hide unpopulated strips
-		for strip in self.visible_mixer_strips[strip_index:len(self.visible_mixer_strips)]:
-			strip.set_chain(None)
-			strip.zctrls = None
-
-		self.chan2strip[self.MAIN_MIXBUS_STRIP_INDEX] = self.main_mixbus_strip
-		self.main_mixbus_strip.draw_control()
-		return active_strip
-
-	# --------------------------------------------------------------------------
-	# Physical UI Control Management: Pots & switches
-	# --------------------------------------------------------------------------
-
-	# Function to handle SELECT button press
-	# type: Button press duration ["S"=Short, "B"=Bold, "L"=Long]
-	def switch_select(self, type='S'):
-		if self.moving_chain:
-			self.moving_chain = False
-			self.refresh_visible_strips()
-		elif type == "S":
-			if self.zynmixer.midi_learn_zctrl:
-				self.zynmixer.midi_learn_zctrl_menu(self.zynmixer.midi_learn_zctrl)
-			else:
-				self.zyngui.chain_control()
-		elif type == "B":
-			# Chain Options
-			self.zyngui.screens['chain_options'].setup(self.zyngui.chain_manager.active_chain_id)
-			self.zyngui.show_screen('chain_options')
-		else:
-			return False
-		return True
-
-	# Handle onscreen back button press => Should we use it for entering MIDI learn?
-	#def backbutton_short_touch_action(self):
-	#	if not self.back_action():
-	#		self.enter_midi_learn()
-
-	# Function to handle BACK action
-	def back_action(self):
-		if self.moving_chain:
-			self.moving_chain = False
-			self.refresh_visible_strips()
-			return True
-		elif self.zynmixer.midi_learn_zctrl:
-			self.exit_midi_learn()
-			return True
-		else:
-			return super().back_action()
-
-	# Function to handle switches press
-	# swi: Switch index [0=Layer, 1=Back, 2=Snapshot, 3=Select]
-	# t: Press type ["S"=Short, "B"=Bold, "L"=Long]
-	# returns True if action fully handled or False if parent action should be triggered
-	def switch(self, swi, t):
-		if swi == 0:
-			if t == "S":
-				if self.highlighted_strip is not None:
-					self.highlighted_strip.toggle_solo()
-				return True
-			elif t == "B" and self.zynmixer.midi_learn_zctrl:
-				self.midi_learn_menu()
-				return True
-
-		elif swi == 1:
-			#if zynthian_gui_config.enable_touch_navigation and self.zynmixer.midi_learn_zctrl:
-			#	return False
-			# This is ugly, but it's the only way i figured for MIDI-learning "mute" without touch.
-			# Moving the "learn" button to back is not an option. It's a labeled button on V4!!
-			if t == "S" and not self.moving_chain:
-				if self.highlighted_strip is not None:
-					self.highlighted_strip.toggle_mute()
-				return True
-			elif t == "B":
-				if self.zynmixer.midi_learn_zctrl:
-					self.back_action()
-				else:
-					self.zyngui.cuia_screen_zynpad()
-					return True
-
-		elif swi == 3:
-			return self.switch_select(t)
-
-		return False
-
-	def setup_zynpots(self):
-		for i in range(zynthian_gui_config.num_zynpots):
-			lib_zyncore.setup_behaviour_zynpot(i, 0)
-
-	# Function to handle zynpot CB
-	def zynpot_cb(self, i, dval):
-		if not self.shown:
-			return
-
-		# LAYER encoder adjusts selected chain's level
-		if i == 0:
-			if self.highlighted_strip is not None:
-				self.highlighted_strip.nudge_volume(dval)
-
-		# BACK encoder adjusts selected chain's balance/pan
-		if i == 1:
-			if self.highlighted_strip is not None:
-				self.highlighted_strip.nudge_balance(dval)
-
-		# SNAPSHOT encoder adjusts main mixbus level
-		elif i == 2:
-			self.main_mixbus_strip.nudge_volume(dval)
-
-		# SELECT encoder moves chain selection
-		elif i == 3:
-			if self.moving_chain:
-				self.zyngui.chain_manager.move_chain(dval)
-				self.refresh_visible_strips()
-			else:
-				self.zyngui.chain_manager.next_chain(dval)
-			self.highlight_active_chain()
-
-	# Function to handle CUIA ARROW_LEFT
-	def arrow_left(self):
-		if self.moving_chain:
-			self.zyngui.chain_manager.move_chain(-1)
-			self.refresh_visible_strips()
-		else:
-			self.zyngui.chain_manager.previous_chain()
-		self.highlight_active_chain()
-
-	# Function to handle CUIA ARROW_RIGHT
-	def arrow_right(self):
-		if self.moving_chain:
-			self.zyngui.chain_manager.move_chain(1)
-			self.refresh_visible_strips()
-		else:
-			self.zyngui.chain_manager.next_chain()
-		self.highlight_active_chain()
-
-	# Function to handle CUIA ARROW_UP
-	def arrow_up(self):
-		if self.highlighted_strip is not None:
-			self.highlighted_strip.nudge_volume(1)
-		
-	# Function to handle CUIA ARROW_DOWN
-	def arrow_down(self):
-		if self.highlighted_strip is not None:
-			self.highlighted_strip.nudge_volume(-1)
-
-	# --------------------------------------------------------------------------
-	# GUI Event Management
-	# --------------------------------------------------------------------------
-
-	# Function to handle mouse wheel event when not over fader strip
-	# event: Mouse event
-	def on_wheel(self, event):
-		if event.num == 5:
-			if self.mixer_strip_offset < 1:
-				return
-			self.mixer_strip_offset -= 1
-		elif event.num == 4:
-			if self.mixer_strip_offset + len(self.visible_mixer_strips) >= self.zyngui.chain_manager.get_chain_count() - 1:
-				return
-			self.mixer_strip_offset += 1
-		self.highlight_active_chain()
-
-	# --------------------------------------------------------------------------
-	# MIDI learning management
-	# --------------------------------------------------------------------------
-
-	def toggle_menu(self):
-		if self.zynmixer.midi_learn_zctrl:
-			self.midi_learn_menu()
-		else:
-			self.zyngui.toggle_screen("main_menu")
-
-	def midi_learn_menu(self):
-		options = {}
-		try:
-			strip_id = self.zynmixer.midi_learn_zctrl.graph_path[0] + 1
-			if strip_id == 17:
-				strip_id = "Main"
-			title = f"MIDI Learn Options ({strip_id})"
-		except:
-			title = f"MIDI Learn Options"
-
-		if isinstance(self.zynmixer.midi_learn_zctrl, zynthian_controller):
-			if self.zynmixer.midi_learn_zctrl.is_toggle:
-				if self.zynmixer.midi_learn_zctrl.midi_cc_momentary_switch:
-					options["\u2612 Momentary => Latch"] = "latched"
-				else:
-					options["\u2610 Momentary => Latch"] = "momentary"
-		if isinstance(self.zynmixer.midi_learn_zctrl, zynthian_controller):
-			options[f"Clean MIDI-learn ({self.zynmixer.midi_learn_zctrl.symbol})"] = "clean"
-		else:
-			options["Clean MIDI-learn (ALL)"] = "clean"
-
-		self.midi_learn_sticky = self.zynmixer.midi_learn_zctrl
-		self.zyngui.screens['option'].config(title, options, self.midi_learn_menu_cb)
-		self.zyngui.show_screen('option')
-
-	def midi_learn_menu_cb(self, options, params):
-		if params == 'clean':
-			self.midi_unlearn_action()
-		elif params == "latched":
-			self.zynmixer.midi_learn_zctrl.midi_cc_momentary_switch = 0
-		elif params == "momentary":
-			self.zynmixer.midi_learn_zctrl.midi_cc_momentary_switch = 1
-
-	def enter_midi_learn(self, zctrl=True):
-		self.midi_learn_sticky = None
-		if self.zynmixer.midi_learn_zctrl == zctrl:
-			return
-		self.zynmixer.midi_learn_zctrl = zctrl
-		if zctrl != True:
-			self.zynmixer.enable_midi_learn(zctrl)
-		self.refresh_visible_strips()
-		if zynthian_gui_config.enable_touch_navigation:
-			self.show_back_button(True)
-
-	def exit_midi_learn(self):
-		if self.zynmixer.midi_learn_zctrl:
-			self.zynmixer.midi_learn_zctrl = None
-			self.zynmixer.disable_midi_learn()
-			self.refresh_visible_strips()
-			if zynthian_gui_config.enable_touch_navigation:
-				self.show_back_button(False)
-
-	# Pre-select all controls in a chain to allow selection of actual control to MIDI learn
-	def toggle_midi_learn(self):
-		match self.zynmixer.midi_learn_zctrl:
-			case True:
-				self.exit_midi_learn()
-			case None:
-				self.enter_midi_learn(True)
-			case _:
-				self.enter_midi_learn()
-
-	def midi_unlearn_action(self):
-		self.midi_learn_sticky = self.zynmixer.midi_learn_zctrl
-		if isinstance(self.zynmixer.midi_learn_zctrl, zynthian_controller):
-			self.zyngui.show_confirm(f"Do you want to clear MIDI-learn for '{self.zynmixer.midi_learn_zctrl.name}' control?", self.midi_unlearn_cb, self.zynmixer.midi_learn_zctrl)
-		else:
-			self.zyngui.show_confirm("Do you want to clean MIDI-learn for ALL mixer controls?", self.midi_unlearn_cb)
-
-	def midi_unlearn_cb(self, zctrl=None):
-		if zctrl:
-			self.zynmixer.midi_unlearn(zctrl)
-		else:
-			self.zynmixer.midi_unlearn_all()
-		self.zynmixer.midi_learn_zctrl = True
-		self.refresh_visible_strips()
-=======
     def __init__(self):
         super().__init__(has_backbutton=False)
 
@@ -1343,8 +883,9 @@
     def init_dpmeter(self):
         self.dpm_a = self.dpm_b = None
 
-    # Redefine set_title
     def set_title(self, title="", fg=None, bg=None, timeout=None):
+        """ Redefine set_title
+        """
         if title == "" and self.zyngui.state_manager.last_snapshot_fpath:
             fparts = os.path.splitext(
                 self.zyngui.state_manager.last_snapshot_fpath)
@@ -1359,8 +900,9 @@
 
         super().set_title(title, fg, bg, timeout)
 
-    # Function to handle hiding display
     def hide(self):
+        """ Function to handle hiding display
+        """
         if self.shown:
             if not self.zyngui.osc_clients:
                 self.zynmixer.enable_dpm(
@@ -1381,8 +923,9 @@
                     zynsigman.S_AUDIO_PLAYER, zynthian_engine_audioplayer.SS_AUDIO_PLAYER_STATE, self.update_control_play)
             super().hide()
 
-    # Function to handle showing display
     def build_view(self):
+        """ Function to handle showing display
+        """
         if zynthian_gui_config.enable_touch_navigation and self.moving_chain or self.zynmixer.midi_learn_zctrl:
             self.show_back_button()
 
@@ -1413,13 +956,15 @@
                 zynsigman.S_AUDIO_PLAYER, zynthian_engine_audioplayer.SS_AUDIO_PLAYER_STATE, self.update_control_play)
         return True
 
-    # Function to update display, e.g. after geometry changes
     def update_layout(self):
+        """Function to update display, e.g. after geometry changes
+        """
         super().update_layout()
         # TODO: Update mixer layout
 
-    # Function to refresh screen (slow)
     def refresh_status(self):
+        """Function to refresh screen (slow)
+        """
         if self.shown:
             super().refresh_status()
             # Update main chain DPM
@@ -1434,15 +979,17 @@
                         state = states[strip.chain.mixer_chan]
                         strip.draw_dpm(state)
 
-    # Function to refresh display (fast)
     def plot_zctrls(self):
+        """Function to refresh display (fast)
+        """
         while self.pending_refresh_queue:
             ctrl = self.pending_refresh_queue.pop()
             if ctrl[0]:
                 ctrl[0].draw_control(ctrl[1])
 
-    # Mixer control update signal handler
     def update_control(self, chan, symbol, value):
+        """Mixer control update signal handler
+        """
         strip = self.chan2strip[chan]
         if not strip or not strip.chain or strip.chain.mixer_chan is None:
             return
@@ -1460,22 +1007,26 @@
             strip.parent.set_title(
                 f"Balance: {int(value * 100)}% ({strip.chain.get_description(1)})", None, None, 1)
 
-    # Function to handle audio recorder arm
     def update_control_arm(self, chan, value):
+        """Function to handle audio recorder arm
+        """
         self.update_control(chan, "rec", value)
 
-    # Function to handle audio recorder status
     def update_control_rec(self, state):
+        """ Function to handle audio recorder status
+        """
         for strip in self.visible_mixer_strips:
             self.pending_refresh_queue.add((strip, "rec"))
 
-    # Function to handle audio play status
     def update_control_play(self, handle, state):
+        """ Function to handle audio play status
+        """
         for strip in self.visible_mixer_strips:
             self.pending_refresh_queue.add((strip, "play"))
 
-    # Funtion to handle active chain changes
     def update_active_chain(self, active_chain):
+        """ Funtion to handle active chain changes
+        """
         self.highlight_active_chain()
 
     def cb_load_zs3(self, zs3_id):
@@ -1487,7 +1038,8 @@
 
     # Function to highlight the selected chain's strip
     def highlight_active_chain(self, refresh=False):
-        """Higlights active chain, redrawing strips if required"""
+        """ Higlights active chain, redrawing strips if required
+        """
         try:
             active_index = self.zyngui.chain_manager.ordered_chain_ids.index(
                 self.zyngui.chain_manager.active_chain_id)
@@ -1528,11 +1080,10 @@
 
     # Function refresh and populate visible mixer strips
     def refresh_visible_strips(self):
-        """Update the structures describing the visible strips
-
-        Returns - Active strip object
-        """
-
+        """ Update the structures describing the visible strips
+
+        returns - Active strip object
+        """
         active_strip = None
         strip_index = 0
         for chain_id in self.zyngui.chain_manager.ordered_chain_ids[:-1][self.mixer_strip_offset:self.mixer_strip_offset + len(self.visible_mixer_strips)]:
@@ -1558,9 +1109,12 @@
     # Physical UI Control Management: Pots & switches
     # --------------------------------------------------------------------------
 
-    # Function to handle SELECT button press
-    # type: Button press duration ["S"=Short, "B"=Bold, "L"=Long]
     def switch_select(self, type='S'):
+        """ Function to handle SELECT button press
+        type: Button press duration ["S"=Short, "B"=Bold, "L"=Long]
+
+        returns True if event is managed, False if it's not
+        """
         if self.moving_chain:
             self.end_moving_chain()
         elif type == "S":
@@ -1579,11 +1133,14 @@
 
     # Handle onscreen back button press => Should we use it for entering MIDI learn?
     # def backbutton_short_touch_action(self):
-    # if not self.back_action():
-    # self.enter_midi_learn()
-
-    # Function to handle BACK action
+    #   if not self.back_action():
+    #   self.enter_midi_learn()
+
     def back_action(self):
+        """ Function to handle BACK action
+
+        returns True if event is managed, False if it's not
+        """
         if self.moving_chain:
             self.end_moving_chain()
             return True
@@ -1593,11 +1150,13 @@
         else:
             return super().back_action()
 
-    # Function to handle switches press
-    # swi: Switch index [0=Layer, 1=Back, 2=Snapshot, 3=Select]
-    # t: Press type ["S"=Short, "B"=Bold, "L"=Long]
-    # returns True if action fully handled or False if parent action should be triggered
     def switch(self, swi, t):
+        """ Function to handle switches press
+        swi: Switch index [0=Layer, 1=Back, 2=Snapshot, 3=Select]
+        t: Press type ["S"=Short, "B"=Bold, "L"=Long]
+
+        returns True if action fully handled or False if parent action should be triggered
+        """
         if swi == 0:
             if t == "S":
                 if self.highlighted_strip is not None:
@@ -1632,8 +1191,9 @@
         for i in range(zynthian_gui_config.num_zynpots):
             lib_zyncore.setup_behaviour_zynpot(i, 0)
 
-    # Function to handle zynpot CB
     def zynpot_cb(self, i, dval):
+        """ Function to handle zynpot callback
+        """
         if not self.shown:
             return
 
@@ -1660,8 +1220,9 @@
                 self.zyngui.chain_manager.next_chain(dval)
             self.highlight_active_chain()
 
-    # Function to handle CUIA ARROW_LEFT
     def arrow_left(self):
+        """ Function to handle CUIA ARROW_LEFT
+        """
         if self.moving_chain:
             self.zyngui.chain_manager.move_chain(-1)
             self.refresh_visible_strips()
@@ -1669,8 +1230,9 @@
             self.zyngui.chain_manager.previous_chain()
         self.highlight_active_chain()
 
-    # Function to handle CUIA ARROW_RIGHT
     def arrow_right(self):
+        """ Function to handle CUIA ARROW_RIGHT
+        """
         if self.moving_chain:
             self.zyngui.chain_manager.move_chain(1)
             self.refresh_visible_strips()
@@ -1678,13 +1240,15 @@
             self.zyngui.chain_manager.next_chain()
         self.highlight_active_chain()
 
-    # Function to handle CUIA ARROW_UP
     def arrow_up(self):
+        """ Function to handle CUIA ARROW_UP
+        """
         if self.highlighted_strip is not None:
             self.highlighted_strip.nudge_volume(1)
 
-    # Function to handle CUIA ARROW_DOWN
     def arrow_down(self):
+        """ Function to handle CUIA ARROW_DOWN
+        """
         if self.highlighted_strip is not None:
             self.highlighted_strip.nudge_volume(-1)
 
@@ -1703,10 +1267,10 @@
     # GUI Event Management
     # --------------------------------------------------------------------------
 
-    # Function to handle mouse wheel event when not over fader strip
-    # event: Mouse event
-
     def on_wheel(self, event):
+        """ Function to handle mouse wheel event when not over fader strip
+        event: Mouse event
+        """
         if event.num == 5:
             if self.mixer_strip_offset < 1:
                 return
@@ -1780,8 +1344,9 @@
             if zynthian_gui_config.enable_touch_navigation:
                 self.show_back_button(False)
 
-    # Pre-select all controls in a chain to allow selection of actual control to MIDI learn
     def toggle_midi_learn(self):
+        """ Pre-select all controls in a chain to allow selection of actual control to MIDI learn
+        """
         match self.zynmixer.midi_learn_zctrl:
             case True:
                 self.exit_midi_learn()
@@ -1794,7 +1359,8 @@
         self.midi_learn_sticky = self.zynmixer.midi_learn_zctrl
         if isinstance(self.zynmixer.midi_learn_zctrl, zynthian_controller):
             self.zyngui.show_confirm(
-                f"Do you want to clear MIDI-learn for '{self.zynmixer.midi_learn_zctrl.name}' control?", self.midi_unlearn_cb, self.zynmixer.midi_learn_zctrl)
+                f"Do you want to clear MIDI-learn for '{self.zynmixer.midi_learn_zctrl.name}' control?",
+                self.midi_unlearn_cb, self.zynmixer.midi_learn_zctrl)
         else:
             self.zyngui.show_confirm(
                 "Do you want to clean MIDI-learn for ALL mixer controls?", self.midi_unlearn_cb)
@@ -1806,6 +1372,5 @@
             self.zynmixer.midi_unlearn_all()
         self.zynmixer.midi_learn_zctrl = True
         self.refresh_visible_strips()
->>>>>>> bd2ce04f
 
 # --------------------------------------------------------------------------