--- conflicted
+++ resolved
@@ -50,7 +50,7 @@
     'ZS3_SHOT': ({'default': 'ZS3/SHOT'}, 7, 3),
     'METRONOME': ({'default': '_icons/metronome.svg'}, 9, 6),
     'PAD_STEP': ({'default': 'PAD/STEP'}, 10, 5),
-    'ALT': ({'default': 'Alt'}, 8, 4),
+    'ALT': ({'default': 'ALT'}, 8, 4),
 
     'REC': ({'default': '\uf111'}, 12, 8),
     'STOP': ({'default': '\uf04d'}, 13, 9),
@@ -123,6 +123,9 @@
         self.side_frame_col = 0 if left_side else 1
         self.bottom_frame_col = 1 if left_side else 0
         self.font_size = zynthian_gui_config.font_size
+        self.bg_color = zynthian_gui_config.color_variant(zynthian_gui_config.color_panel_bg, -26)
+        self.border_color = zynthian_gui_config.color_bg
+        self.text_color = zynthian_gui_config.color_header_tx
 
         # configure side frame for 2x6 buttons
         self.side_frame = tkinter.Frame(parent,
@@ -203,39 +206,24 @@
         pady : (int, int)
             Button padding
         """
-        bg_color = "#282C30"
-        #border_color = zynthian_gui_config.color_variant(bg_color, 30)
-        border_color = zynthian_gui_config.color_bg
-        text_color = zynthian_gui_config.color_header_tx
         button = tkinter.Button(
             parent,
-<<<<<<< HEAD
             width=1,
             height=1,
-            bg=bg_color,
-            fg=text_color,
-            activebackground=border_color,
-            activeforeground=border_color,
-            highlightbackground=border_color,
-            highlightcolor=border_color,
-=======
-            width= 1,
-            height= 1,
-            bg=zynthian_gui_config.color_bg,
-            fg=zynthian_gui_config.color_header_tx,
-            activebackground=zynthian_gui_config.color_bg,
-            activeforeground=zynthian_gui_config.color_header_tx,
-            highlightbackground=zynthian_gui_config.color_panel_bg,
-            highlightcolor=zynthian_gui_config.color_bg,
->>>>>>> d42feb42
+            bg=self.bg_color,
+            fg=self.text_color,
+            activebackground=self.border_color,
+            activeforeground=self.border_color,
+            highlightbackground=self.border_color,
+            highlightcolor=self.border_color,
             highlightthickness=1,
             bd=0,
             relief='flat')
         # set default button state (<=color)
-        self.btnstate[n] = zynthian_gui_config.color_header_tx
+        self.btnstate[n] = self.text_color
         if label.startswith('_'):
             # button contains an icon/image instead of a label
-            img_width = int(1.8 * zynthian_gui_config.font_size)
+            img_width = int(1.8 * self.font_size)
             img_name = label[1:]
             if img_name.endswith('.svg'):
                 # convert SVG icon into PNG of appropriate size
@@ -268,9 +256,9 @@
             # button has a simple text label: either standard text
             # or an icon included in the "forkawesome" font (unicode char >= \uf000)
             if label[0] >= '\uf000':
-                font = ("forkawesome", int(1.0 * zynthian_gui_config.font_size))
+                font = ("forkawesome", int(1.0 * self.font_size))
             else:
-                font = (zynthian_gui_config.font_family, int(0.9 * zynthian_gui_config.font_size))
+                font = (zynthian_gui_config.font_family, int(0.9 * self.font_size))
             button.config(font=font, text=label.replace('/', "\n"))
         button.grid_propagate(False)
         button.grid(row=row, column=column, sticky='nswe', padx=padx, pady=pady)
