#!/usr/bin/python3
# -*- coding: utf-8 -*-
# ******************************************************************************
# ZYNTHIAN PROJECT: Zynthian Core
# 
# Zynthian Audio Recorder Class
# 
# Copyright (C) 2015-2022 Fernando Moyano <jofemodo@zynthian.org>
#                         Brian Walton <riban@zynthian.org>
#
# ******************************************************************************
# 
# This program is free software; you can redistribute it and/or
# modify it under the terms of the GNU General Public License as
# published by the Free Software Foundation; either version 2 of
# the License, or any later version.
#
# This program is distributed in the hope that it will be useful,
# but WITHOUT ANY WARRANTY; without even the implied warranty of
# MERCHANTABILITY or FITNESS FOR A PARTICULAR PURPOSE. See the
# GNU General Public License for more details.
#
# For a full copy of the GNU General Public License see the LICENSE.txt file.
# 
# ******************************************************************************

import os
import logging
from subprocess import Popen
from datetime import datetime

# Zynthian specific modules
from zyngui import zynthian_gui_config
from zyngine.zynthian_signal_manager import zynsigman

# ------------------------------------------------------------------------------
# Zynthian Audio Recorder Class
# ------------------------------------------------------------------------------


class zynthian_audio_recorder:

	# Subsignals are defined inside each module. Here we define audio_recorder subsignals:
<<<<<<< HEAD
	SS_AUDIO_RECORDER_STATE = 1
=======
	SS_ZCTRL_STATUS = 1
	SS_ZCTRL_ARM = 2
>>>>>>> d0a42831

	def __init__(self, state_manager):
		self.capture_dir_sdc = os.environ.get('ZYNTHIAN_MY_DATA_DIR', "/zynthian/zynthian-my-data") + "/capture"
		self.ex_data_dir = os.environ.get('ZYNTHIAN_EX_DATA_DIR', "/media/root")
		self.rec_proc = None
		self.armed = set()  # List of chains armed to record
		self.state_manager = state_manager
		self.filename = None

	def get_status(self):
		return self.rec_proc is not None

	def get_new_filename(self):
		exdirs = zynthian_gui_config.get_external_storage_dirs(self.ex_data_dir)
		if exdirs:
			path = exdirs[0]
		else:
			path = self.capture_dir_sdc
		if self.state_manager.last_snapshot_fpath and len(self.state_manager.last_snapshot_fpath) > 4:
			filename = os.path.basename(self.state_manager.last_snapshot_fpath[:-4])
		else:
			filename = datetime.now().strftime("%Y-%m-%d_%H-%M-%S")
		filename = filename.replace("/", ";").replace(">", ";").replace(" ; ", ";")
		# Append index to file to make unique
		index = 1
		files = os.listdir(path)
		while "{}.{:03d}.wav".format(filename, index) in files:
			index += 1
		return "{}/{}.{:03d}.wav".format(path, filename, index)

	def arm(self, channel):
		self.armed.add(channel)
		zynsigman.send(zynsigman.S_AUDIO_RECORDER, self.SS_ZCTRL_ARM, chan=channel, value=True)

	def unarm(self, channel):
		try:
			self.armed.remove(channel)
			zynsigman.send(zynsigman.S_AUDIO_RECORDER, self.SS_ZCTRL_ARM, chan=channel, value=False)
		except:
			logging.info("Channel %d not armed", channel)

	def toggle_arm(self, channel):
		if self.is_armed(channel):
			self.unarm(channel)
		else:
			self.arm(channel)

	def is_armed(self, channel):
		return channel in self.armed

	def start_recording(self, processor=None):
		if self.rec_proc:
			# Already recording
			return False

		cmd = ["/usr/local/bin/jack_capture", "--daemon", "--bitdepth", "16", "--bufsize", "30", "--maxbufsize", "120"]
		for port in sorted(self.armed):
			cmd.append("--port")
			if port == 255:
				cmd.append("zynmixer:output_a")
			else:
				cmd.append("zynmixer:input_{:02d}a".format(port + 1))
			cmd.append("--port")
			if port == 255:
				cmd.append("zynmixer:output_b")
			else:
				cmd.append("zynmixer:input_{:02d}b".format(port + 1))

		self.filename = self.get_new_filename()
		cmd.append(self.filename)

		logging.info(f"STARTING NEW AUDIO RECORD '{self.filename}'...")
		try:
			self.rec_proc = Popen(cmd)
		except Exception as e:
			logging.error("ERROR STARTING AUDIO RECORD: %s" % e)
			self.rec_proc = None
			return False

		self.state_manager.status_audio_recorder = True
		zynsigman.send(zynsigman.S_AUDIO_RECORDER, self.SS_AUDIO_RECORDER_STATE, state=True)

		# Should this be implemented using signals?
		if processor:
			processor.controllers_dict['record'].set_value("recording", False)

<<<<<<< HEAD
=======
		zynsigman.send(zynsigman.S_AUDIO_RECORDER, self.SS_ZCTRL_STATUS, value=True)
>>>>>>> d0a42831
		return True

	def stop_recording(self, player=None):
		if self.rec_proc:
			logging.info("STOPPING AUDIO RECORD ...")
			try:
				self.rec_proc.terminate()
				self.rec_proc = None
			except Exception as e:
				logging.error("ERROR STOPPING AUDIO RECORD: %s" % e)
				return False

			self.state_manager.status_audio_recorder = False
			zynsigman.send(zynsigman.S_AUDIO_RECORDER, self.SS_AUDIO_RECORDER_STATE, state=False)

			# Should this be implemented using signals?
			if player is None:
				self.state_manager.audio_player.engine.load_latest(self.state_manager.audio_player)
			else:
				self.state_manager.audio_player.engine.load_latest(player)

			self.state_manager.sync = True
			zynsigman.send(zynsigman.S_AUDIO_RECORDER, self.SS_ZCTRL_STATUS, value=False)
			return True

		return False

	def toggle_recording(self, player=None):
		logging.info("TOGGLING AUDIO RECORDING ...")
		if self.get_status():
			self.stop_recording(player)
			return False
		else:
			self.start_recording(player)
			return True

# ------------------------------------------------------------------------------<|MERGE_RESOLUTION|>--- conflicted
+++ resolved
@@ -41,12 +41,8 @@
 class zynthian_audio_recorder:
 
 	# Subsignals are defined inside each module. Here we define audio_recorder subsignals:
-<<<<<<< HEAD
 	SS_AUDIO_RECORDER_STATE = 1
-=======
-	SS_ZCTRL_STATUS = 1
-	SS_ZCTRL_ARM = 2
->>>>>>> d0a42831
+	SS_AUDIO_RECORDER_ARM = 2
 
 	def __init__(self, state_manager):
 		self.capture_dir_sdc = os.environ.get('ZYNTHIAN_MY_DATA_DIR', "/zynthian/zynthian-my-data") + "/capture"
@@ -79,12 +75,12 @@
 
 	def arm(self, channel):
 		self.armed.add(channel)
-		zynsigman.send(zynsigman.S_AUDIO_RECORDER, self.SS_ZCTRL_ARM, chan=channel, value=True)
+		zynsigman.send(zynsigman.S_AUDIO_RECORDER, self.SS_AUDIO_RECORDER_ARM, chan=channel, value=True)
 
 	def unarm(self, channel):
 		try:
 			self.armed.remove(channel)
-			zynsigman.send(zynsigman.S_AUDIO_RECORDER, self.SS_ZCTRL_ARM, chan=channel, value=False)
+			zynsigman.send(zynsigman.S_AUDIO_RECORDER, self.SS_AUDIO_RECORDER_ARM, chan=channel, value=False)
 		except:
 			logging.info("Channel %d not armed", channel)
 
@@ -133,10 +129,6 @@
 		if processor:
 			processor.controllers_dict['record'].set_value("recording", False)
 
-<<<<<<< HEAD
-=======
-		zynsigman.send(zynsigman.S_AUDIO_RECORDER, self.SS_ZCTRL_STATUS, value=True)
->>>>>>> d0a42831
 		return True
 
 	def stop_recording(self, player=None):
@@ -159,7 +151,6 @@
 				self.state_manager.audio_player.engine.load_latest(player)
 
 			self.state_manager.sync = True
-			zynsigman.send(zynsigman.S_AUDIO_RECORDER, self.SS_ZCTRL_STATUS, value=False)
 			return True
 
 		return False
