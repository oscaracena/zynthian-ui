--- conflicted
+++ resolved
@@ -319,7 +319,7 @@
                 self.proc.terminate()
                 try:
                     self.proc.wait(timeout=5)
-                except TimeoutExpired:
+                except:
                     self.proc.kill()
                 self.proc = None
             except Exception as err:
@@ -928,12 +928,7 @@
                 head, bname = os.path.split(bpath)
                 if bname:
                     shutil.rmtree(zynthian_engine.my_data_dir +"/presets/lv2/" + bname, ignore_errors=True)
-<<<<<<< HEAD
-                    shutil.move(
-                        bpath, zynthian_engine.my_data_dir + "/presets/lv2/")
-=======
                     shutil.move(bpath, zynthian_engine.my_data_dir + "/presets/lv2/")
->>>>>>> 54fc788d
                     count += 1
             if count > 0:
                 cls.refresh_zynapi_instance()
