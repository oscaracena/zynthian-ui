--- conflicted
+++ resolved
@@ -772,14 +772,10 @@
 
 
 	def reset_audio_out(self):
-<<<<<<< HEAD
 		self.audio_out=["system:playback_1", "system:playback_2"]
 		if self.midi_chan != None:
 			self.audio_out = ["zynmixer:input_%02da"%(self.midi_chan + 1), "zynmixer:input_%02db"%(self.midi_chan + 1)]
-=======
-		self.audio_out = ["system:playback_1", "system:playback_2"]
-		self.pair_audio_out()
->>>>>>> e186abb7
+		#self.pair_audio_out() #TODO: This was previously removed - is it required?
 		self.zyngui.zynautoconnect_audio()
 
 
