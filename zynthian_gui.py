#!/usr/bin/python3
# -*- coding: utf-8 -*-
#******************************************************************************
# ZYNTHIAN PROJECT: Zynthian GUI
#
# Main Class and Program for Zynthian GUI
#
# Copyright (C) 2015-2022 Fernando Moyano <jofemodo@zynthian.org>
#
#******************************************************************************
#
# This program is free software; you can redistribute it and/or
# modify it under the terms of the GNU General Public License as
# published by the Free Software Foundation; either version 2 of
# the License, or any later version.
#
# This program is distributed in the hope that it will be useful,
# but WITHOUT ANY WARRANTY; without even the implied warranty of
# MERCHANTABILITY or FITNESS FOR A PARTICULAR PURPOSE. See the
# GNU General Public License for more details.
#
# For a full copy of the GNU General Public License see the LICENSE.txt file.
#
#******************************************************************************

import os
import sys
import copy
import liblo
import ctypes
import signal
import logging
import importlib
import threading
import rpi_ws281x
from time import sleep
from pathlib import Path
from time import monotonic
from os.path import isfile
from glob import glob
from datetime import datetime
from threading  import Thread, Lock
from subprocess import check_output


# Zynthian specific modules
import zynconf
import zynautoconnect
from zyncoder.zyncore import lib_zyncore
from zyngui.zynthian_gui_base import zynthian_gui_base
from zynlibs.zynmixer import zynmixer
from zynlibs.zynaudioplayer import zynaudioplayer
from zynlibs.zynseq import zynseq

from zyngine import zynthian_zcmidi
from zyngine import zynthian_midi_filter

from zyngui import zynthian_gui_config
from zyngui import zynthian_gui_keyboard
from zyngui.zynthian_gui_info import zynthian_gui_info
from zyngui.zynthian_gui_option import zynthian_gui_option
from zyngui.zynthian_gui_admin import zynthian_gui_admin
from zyngui.zynthian_gui_snapshot import zynthian_gui_snapshot
from zyngui.zynthian_gui_layer import zynthian_gui_layer
from zyngui.zynthian_gui_layer_options import zynthian_gui_layer_options
from zyngui.zynthian_gui_sublayer_options import zynthian_gui_sublayer_options
from zyngui.zynthian_gui_engine import zynthian_gui_engine
from zyngui.zynthian_gui_midi_chan import zynthian_gui_midi_chan
from zyngui.zynthian_gui_midi_cc import zynthian_gui_midi_cc
from zyngui.zynthian_gui_midi_prog import zynthian_gui_midi_prog
from zyngui.zynthian_gui_midi_key_range import zynthian_gui_midi_key_range
from zyngui.zynthian_gui_audio_out import zynthian_gui_audio_out
from zyngui.zynthian_gui_midi_out import zynthian_gui_midi_out
from zyngui.zynthian_gui_audio_in import zynthian_gui_audio_in
from zyngui.zynthian_gui_bank import zynthian_gui_bank
from zyngui.zynthian_gui_preset import zynthian_gui_preset
from zyngui.zynthian_gui_control import zynthian_gui_control
from zyngui.zynthian_gui_control_xy import zynthian_gui_control_xy
from zyngui.zynthian_gui_midi_profile import zynthian_gui_midi_profile
from zyngui.zynthian_gui_zs3_learn import zynthian_gui_zs3_learn
from zyngui.zynthian_gui_zs3_options import zynthian_gui_zs3_options
from zyngui.zynthian_gui_confirm import zynthian_gui_confirm
from zyngui.zynthian_gui_keybinding import zynthian_gui_keybinding
from zyngui.zynthian_gui_main import zynthian_gui_main
from zyngui.zynthian_audio_recorder import zynthian_audio_recorder
from zyngui.zynthian_gui_midi_recorder import zynthian_gui_midi_recorder
#from zyngui.zynthian_gui_stepsequencer import zynthian_gui_stepsequencer
from zyngui.zynthian_gui_zynpad import zynthian_gui_zynpad
from zyngui.zynthian_gui_arranger import zynthian_gui_arranger
from zyngui.zynthian_gui_patterneditor import zynthian_gui_patterneditor
from zyngui.zynthian_gui_mixer import zynthian_gui_mixer
from zyngui.zynthian_gui_touchscreen_calibration import zynthian_gui_touchscreen_calibration

MIXER_MAIN_CHANNEL = 256 #TODO This constant should go somewhere else

#-------------------------------------------------------------------------------
# Zynthian Main GUI Class
#-------------------------------------------------------------------------------

class zynthian_gui:

	SCREEN_HMODE_NONE = 0
	SCREEN_HMODE_ADD = 1
	SCREEN_HMODE_REPLACE = 2
	SCREEN_HMODE_RESET = 3

	note2cuia = {
		"0": "POWER_OFF",
		"1": "REBOOT",
		"2": "RESTART_UI",
		"3": "RELOAD_MIDI_CONFIG",
		"4": "RELOAD_KEY_BINDING",
		"5": "LAST_STATE_ACTION",
		"6": "EXIT_UI",

		"10": "ALL_NOTES_OFF",
		"11": "ALL_SOUNDS_OFF",
		"12": "ALL_OFF",

		"23": "TOGGLE_AUDIO_RECORD",
		"24": "START_AUDIO_RECORD",
		"25": "STOP_AUDIO_RECORD",
		"26": "TOGGLE_AUDIO_PLAY",
		"27": "START_AUDIO_PLAY",
		"28": "STOP_AUDIO_PLAY",

		"35": "TOGGLE_MIDI_RECORD",
		"36": "START_MIDI_RECORD",
		"37": "STOP_MIDI_RECORD",
		"38": "TOGGLE_MIDI_PLAY",
		"39": "START_MIDI_PLAY",
		"40": "STOP_MIDI_PLAY",

		"41": "ARROW_UP",
		"42": "ARROW_DOWN",
		"43": "ARROW_RIGHT",
		"44": "ARROW_LEFT",

		"45": "ZYNPOT_UP",
		"46": "ZYNPOT_DOWN",

		"48": "BACK",
		"49": "NEXT",
		"50": "PREV",
		"51": "SELECT",
		
		"52": "SELECT_UP",
		"53": "SELECT_DOWN",
		"54": "BACK_UP",
		"55": "BACK_DOWN",
		"56": "LAYER_UP",
		"57": "LAYER_DOWN",
		"58": "LEARN_UP",
		"59": "LEARN_DOWN",

		"64": "SWITCH_BACK_SHORT",
		"63": "SWITCH_BACK_BOLD",
		"62": "SWITCH_BACK_LONG",
		"65": "SWITCH_SELECT_SHORT",
		"66": "SWITCH_SELECT_BOLD",
		"67": "SWITCH_SELECT_LONG",
		"60": "SWITCH_LAYER_SHORT",
		"61": "SWITCH_LAYER_BOLD",
		"68": "SWITCH_LAYER_LONG",
		"71": "SWITCH_SNAPSHOT_SHORT",
		"72": "SWITCH_SNAPSHOT_BOLD",
		"73": "SWITCH_SNAPSHOT_LONG",

		"80": "SCREEN_MAIN",
		"81": "SCREEN_ADMIN",
		"82": "SCREEN_AUDIO_MIXER",
		"83": "SCREEN_SNAPSHOT",

		"85": "SCREEN_MIDI_RECORDER",
		"86": "SCREEN_ALSA_MIXER",
		"87": "SCREEN_STEPSEQ",
		"88": "SCREEN_BANK",
		"89": "SCREEN_PRESET",
		"90": "SCREEN_CALIBRATE",

		"100": "LAYER_CONTROL",
		"101": "LAYER_OPTIONS",
		"102": "MENU",
		"103": "PRESET",
		"104": "FAVS",
		"105": "ZYNPAD"
	}

	def __init__(self):
		self.test_mode = False
		self.screens = {}
		self.screen_history = []
		self.current_screen = None
		self.screen_timer_id = None
		
		self.curlayer = None
		self._curlayer = None

		self.dtsw = []
		self.polling = False

		self.loading = 0
		self.loading_thread = None
		self.control_thread = None
		self.status_thread = None
		self.zynread_wait_flag = False
		self.zynswitch_defered_event = None
		self.exit_flag = False
		self.exit_code = 0

		self.zynmidi = None
		self.midi_filter_script = None;
		self.midi_learn_mode = False
		self.midi_learn_zctrl = None

		self.status_info = {}
		self.status_counter = 0

		self.zynautoconnect_audio_flag = False
		self.zynautoconnect_midi_flag = False

		self.audio_player = None

		# Create Lock object to avoid concurrence problems
		self.lock = Lock()

		# Init LEDs
		self.init_wsleds()

		# Create vcgencmd instance
		#self.vcgencmd = Vcgencmd()

		# Load keyboard binding map
		zynthian_gui_keybinding.getInstance().load()

		# Get Jackd Options
		self.jackd_options = zynconf.get_jackd_options()

		# Dictionary of {OSC clients, last heartbeat} registered for mixer feedback
		self.osc_clients = {}
		self.osc_heartbeat_timeout = 120 # Heartbeat timeout period

		# Initialize peakmeter audio monitor if needed
#		if not zynthian_gui_config.show_cpu_status:
#			try:
#				global lib_jackpeak
#				lib_jackpeak = lib_jackpeak_init()
#				lib_jackpeak.setDecay(ctypes.c_float(0.2))
#				lib_jackpeak.setHoldCount(10)
#			except Exception as e:
#				logging.error("ERROR initializing jackpeak: %s" % e)

		# Initialize MIDI & Switches
		try:
			self.zynmidi = zynthian_zcmidi()
			self.zynswitches_init()
			self.zynswitches_midi_setup()
		except Exception as e:
			logging.error("ERROR initializing MIDI & Switches: {}".format(e))

		# Initialize SOC sensors monitoring
		try:
			self.hwmon_thermal_file = open('/sys/class/hwmon/hwmon0/temp1_input')
			self.hwmon_undervolt_file = open('/sys/class/hwmon/hwmon1/in0_lcrit_alarm')
			self.overtemp_warning = 75.0
			self.get_throttled_file = None
		except:
			logging.warning("Can't access sensors. Trying legacy interface...")
			self.hwmon_thermal_file = None
			self.hwmon_undervolt_file = None
			self.overtemp_warning = None
			try:
				self.get_throttled_file = open('/sys/devices/platform/soc/soc:firmware/get_throttled')
				logging.debug("Accessing sensors using legacy interface!")
			except Exception as e:
				logging.error("Can't access monitoring sensors at all!")


	# ---------------------------------------------------------------------------
	# WS281X LEDs
	# ---------------------------------------------------------------------------

	def init_wsleds(self):
		if zynthian_gui_config.wiring_layout == "Z2_V1":
			# LEDS with PWM1 (pin 13, channel 1)
			pin = 13
			chan = 1
		elif zynthian_gui_config.wiring_layout in ("Z2_V2", "Z2_V3"):
			# LEDS with SPI0 (pin 10, channel 0)
			pin = 10
			chan = 0
		else:
			self.wsleds = None
			return 0

		self.wsleds_num = 25
		self.wsleds=rpi_ws281x.PixelStrip(self.wsleds_num, pin, dma=10, channel=chan, strip_type=rpi_ws281x.ws.WS2811_STRIP_GRB)
		self.wsleds.begin()

		self.wscolor_off = rpi_ws281x.Color(0,0,0)
		self.wscolor_light = rpi_ws281x.Color(0,0,255)
		self.wscolor_active = rpi_ws281x.Color(0,255,0)
		self.wscolor_admin = rpi_ws281x.Color(120,0,0)
		self.wscolor_red = rpi_ws281x.Color(120,0,0)
		self.wscolor_green = rpi_ws281x.Color(0,255,0)
		self.wscolor_yellow = rpi_ws281x.Color(160,160,0)

		# Light all LEDs
		for i in range(0, self.wsleds_num):
			self.wsleds.setPixelColor(i, self.wscolor_light)
		self.wsleds.show()

		self.wsleds_blink_count = 0

		return self.wsleds_num


	def end_wsleds(self):
		# Light-off all LEDs
		for i in range(0, self.wsleds_num):
			self.wsleds.setPixelColor(i, self.wscolor_off)
		self.wsleds.show()


	def wsled_blink(self, i, color):
		if self.wsleds_blink:
			self.wsleds.setPixelColor(i, color)
		else:
			self.wsleds.setPixelColor(i, self.wscolor_light)


	def update_wsleds(self):
		if self.wsleds_blink_count % 4 > 1:
			self.wsleds_blink = True
		else:
			self.wsleds_blink = False

		try:
			# Menu
			if self.current_screen=="main":
				self.wsleds.setPixelColor(0, self.wscolor_active)
			elif self.current_screen=="stepseq" and self.screens['stepseq'].is_shown_menu():
				self.wsleds.setPixelColor(0, self.wscolor_active)
			elif self.current_screen=="admin":
				self.wsleds.setPixelColor(0, self.wscolor_admin)
			else:
				self.wsleds.setPixelColor(0, self.wscolor_light)

			# Active Layer
			# => Light non-empty layers
			n = self.screens['layer'].get_num_root_layers()
			main_fxchain = self.screens['layer'].get_main_fxchain_root_layer()
			if main_fxchain:
				n -= 1
			for i in range(6):
				if i<n:
					self.wsleds.setPixelColor(1+i, self.wscolor_light)
				else:
					self.wsleds.setPixelColor(1+i, self.wscolor_off)
			# => Light FX layer if not empty
			if main_fxchain:
				self.wsleds.setPixelColor(7, self.wscolor_light)
			else:
				self.wsleds.setPixelColor(7, self.wscolor_off)
			# => Light active layer
			i = self.screens['layer'].get_root_layer_index()
			if i is not None:
				if main_fxchain and i == n:
					if self.current_screen == "control":
						self.wsleds.setPixelColor(7, self.wscolor_active)
					else:
						self.wsled_blink(7, self.wscolor_active)
				elif i<6:
					if self.current_screen == "control":
						self.wsleds.setPixelColor(1+i, self.wscolor_active)
					else:
						self.wsled_blink(1+i, self.wscolor_active)

			# Stepseq screen:
			if self.current_screen=="zynpad":
				self.wsleds.setPixelColor(8, self.wscolor_active)
			else:
				self.wsleds.setPixelColor(8, self.wscolor_light)

			# Pattern Editor screen:
			if self.current_screen=="pattern_editor":
				self.wsleds.setPixelColor(9, self.wscolor_active)
			else:
				self.wsleds.setPixelColor(9, self.wscolor_light)

			# MIDI Recorder screen:
			if self.current_screen=="midi_recorder":
				self.wsleds.setPixelColor(10, self.wscolor_active)
			else:
				self.wsleds.setPixelColor(10, self.wscolor_light)

			# Snapshot screen:
			if self.current_screen=="snapshot":
				self.wsleds.setPixelColor(11, self.wscolor_active)
			else:
				self.wsleds.setPixelColor(11, self.wscolor_light)

			# Presets screen:
			if self.current_screen in ("preset", "bank"):
				self.wsleds.setPixelColor(12, self.wscolor_active)
			else:
				self.wsleds.setPixelColor(12, self.wscolor_light)

			# Light ALT button => MIDI LEARN!
			if self.midi_learn_mode:
				self.wsleds.setPixelColor(13, self.wscolor_active)
			elif self.midi_learn_zctrl:
				self.wsleds.setPixelColor(13, self.wscolor_yellow)
			else:
				self.wsleds.setPixelColor(13, self.wscolor_light)

			# REC/PLAY Audio buttons:
			if 'audio_recorder' in self.status_info:
				self.wsleds.setPixelColor(14, self.wscolor_red)
			else:
				self.wsleds.setPixelColor(14, self.wscolor_light)

			if 'audio_player' in self.status_info:
				self.wsleds.setPixelColor(15, self.wscolor_active)
			else:
				self.wsleds.setPixelColor(15, self.wscolor_light)

			# REC/PLAY MIDI buttons:
			if self.status_info['midi_recorder']:
				if "REC" in self.status_info['midi_recorder']:
					self.wsleds.setPixelColor(16, self.wscolor_red)
				else:
					self.wsleds.setPixelColor(16, self.wscolor_light)

				if "PLAY" in self.status_info['midi_recorder']:
					self.wsleds.setPixelColor(17, self.wscolor_active)
				else:
					self.wsleds.setPixelColor(17, self.wscolor_light)
			else:
				self.wsleds.setPixelColor(16, self.wscolor_light)
				self.wsleds.setPixelColor(17, self.wscolor_light)

			# Back/No button
			self.wsleds.setPixelColor(18, self.wscolor_red)

			# Up button
			self.wsleds.setPixelColor(19, self.wscolor_light)

			# Select/Yes button
			self.wsleds.setPixelColor(20, self.wscolor_green)

			# Left, Bottom, Right button
			for i in range(3):
				self.wsleds.setPixelColor(21 + i, self.wscolor_light)

			# Audio Mixer/Levels screen
			if self.current_screen=="audio_mixer":
				self.wsleds.setPixelColor(24, self.wscolor_active)
			elif self.current_screen=="alsa_mixer":
				self.wsleds.setPixelColor(24, self.wscolor_admin)
			else:
				self.wsleds.setPixelColor(24, self.wscolor_light)

			# Refresh LEDs
			self.wsleds.show()

		except Exception as e:
			logging.error(e)

		self.wsleds_blink_count += 1
		

	# ---------------------------------------------------------------------------
	# MIDI Router Init & Config
	# ---------------------------------------------------------------------------

	def init_midi(self):
		try:
			#Set Global Tuning
			self.fine_tuning_freq = zynthian_gui_config.midi_fine_tuning
			lib_zyncore.set_midi_filter_tuning_freq(ctypes.c_double(self.fine_tuning_freq))
			#Set MIDI Master Channel
			lib_zyncore.set_midi_master_chan(zynthian_gui_config.master_midi_channel)
			#Set MIDI CC automode
			lib_zyncore.set_midi_filter_cc_automode(zynthian_gui_config.midi_cc_automode)
			#Set MIDI System Messages flag
			lib_zyncore.set_midi_filter_system_events(zynthian_gui_config.midi_sys_enabled)
			#Setup MIDI filter rules
			if self.midi_filter_script:
				self.midi_filter_script.clean()
			self.midi_filter_script = zynthian_midi_filter.MidiFilterScript(zynthian_gui_config.midi_filter_rules)

		except Exception as e:
			logging.error("ERROR initializing MIDI : %s" % e)


	def init_midi_services(self):
		#Start/Stop MIDI aux. services
		self.screens['admin'].default_rtpmidi()
		self.screens['admin'].default_qmidinet()
		self.screens['admin'].default_touchosc()
		self.screens['admin'].default_aubionotes()


	def reload_midi_config(self):
		zynconf.load_config()
		midi_profile_fpath=zynconf.get_midi_config_fpath()
		if midi_profile_fpath:
			zynconf.load_config(True,midi_profile_fpath)
			zynthian_gui_config.set_midi_config()
			self.init_midi()
			self.init_midi_services()
			self.zynautoconnect()

	# ---------------------------------------------------------------------------
	# OSC Management
	# ---------------------------------------------------------------------------

	def osc_init(self, port=1370, proto=liblo.UDP):
		try:
			self.osc_server=liblo.Server(port,proto)
			self.osc_server_port=self.osc_server.get_port()
			self.osc_server_url=liblo.Address('localhost',self.osc_server_port,proto).get_url()
			logging.info("ZYNTHIAN-UI OSC server running in port {}".format(self.osc_server_port))
			self.osc_server.add_method(None, None, self.osc_cb_all)
			#self.osc_server.start()
		#except liblo.AddressError as err:
		except Exception as err:
			logging.error("ZYNTHIAN-UI OSC Server can't be started: {}".format(err))


	def osc_end(self):
		if self.osc_server:
			try:
				#self.osc_server.stop()
				logging.info("ZYNTHIAN-UI OSC server stopped")
			except Exception as err:
				logging.error("Can't stop ZYNTHIAN-UI OSC server => %s" % err)


	def osc_receive(self):
		while self.osc_server.recv(0):
			pass


	#@liblo.make_method("RELOAD_MIDI_CONFIG", None)
	#@liblo.make_method(None, None)
	def osc_cb_all(self, path, args, types, src):
		logging.info("OSC MESSAGE '%s' from '%s'" % (path, src.url))

		parts = path.split("/", 2)
		part1 = parts[1].upper()
		if parts[0] == "" and part1 == "CUIA":
			#Execute action
			self.callable_ui_action(parts[2].upper(), args)
			#Run autoconnect if needed
			self.zynautoconnect_do()
		elif part1 in ("MIXER", "DAWOSC"):
			part2 = parts[2].upper()
			if part2 in ("HEARTBEAT", "SETUP"):
				if src.hostname not in self.osc_clients:
					try:
						self.zynmixer.addOscClient(ctypes.c_char_p(src.hostname.encode('utf-8')))
					except:
						logging.warning("Failed to add OSC client registration %s", src.hostname)
				self.osc_clients[src.hostname] = monotonic()
			else:
				if path[:6] == "VOLUME" or path[:5] == "FADER":
					self.zynmixer.set_volume(args[0], int(path[5:]))
				elif path[:7] == "BALANCE":
					self.zynmixer.set_balance(args[0], int(path[7:]))
				elif path[:4] == "MUTE":
					self.zynmixer.set_mute(int(args[0]), int(path[4:]))
				elif path[:4] == "SOLO":
					self.zynmixer.set_solo(int(args[0]), int(path[4:]))
				elif path[:4] == "MONO":
					self.zynmixer.set_mono(int(args[0]), int(path[4:]))
		else:
			logging.warning("Not supported OSC call '{}'".format(path))

		#for a, t in zip(args, types):
		#	logging.debug("argument of type '%s': %s" % (t, a))


	# ---------------------------------------------------------------------------
	# GUI Core Management
	# ---------------------------------------------------------------------------

	def start(self):

		# Create global objects first
		self.audio_recorder = zynthian_audio_recorder()
		self.zynmixer = zynmixer.zynmixer()
		self.zynseq = zynseq.zynseq()

		# Create Core UI Screens
		self.screens['info'] = zynthian_gui_info()
		self.screens['confirm'] = zynthian_gui_confirm()
		self.screens['keyboard'] = zynthian_gui_keyboard.zynthian_gui_keyboard()
		self.screens['option'] = zynthian_gui_option()
		self.screens['engine'] = zynthian_gui_engine()
		self.screens['layer'] = zynthian_gui_layer()
		self.screens['layer_options'] = zynthian_gui_layer_options()
		self.screens['sublayer_options'] = zynthian_gui_sublayer_options()
		self.screens['snapshot'] = zynthian_gui_snapshot()
		self.screens['midi_chan'] = zynthian_gui_midi_chan()
		self.screens['midi_cc'] = zynthian_gui_midi_cc()
		self.screens['midi_prog'] = zynthian_gui_midi_prog()
		self.screens['midi_key_range'] = zynthian_gui_midi_key_range()
		self.screens['audio_out'] = zynthian_gui_audio_out()
		self.screens['midi_out'] = zynthian_gui_midi_out()
		self.screens['audio_in'] = zynthian_gui_audio_in()
		self.screens['bank'] = zynthian_gui_bank()
		self.screens['preset'] = zynthian_gui_preset()
		self.screens['control'] = zynthian_gui_control()
		self.screens['control_xy'] = zynthian_gui_control_xy()
		self.screens['midi_profile'] = zynthian_gui_midi_profile()
		self.screens['zs3_learn'] = zynthian_gui_zs3_learn()
		self.screens['zs3_options'] = zynthian_gui_zs3_options()
		self.screens['main'] = zynthian_gui_main()
		self.screens['admin'] = zynthian_gui_admin()
		self.screens['audio_mixer'] = zynthian_gui_mixer()

		# Create UI Apps Screens
		self.screens['alsa_mixer'] = self.screens['control']
		self.screens['midi_recorder'] = zynthian_gui_midi_recorder()
		self.screens['zynpad'] = zynthian_gui_zynpad()
		self.screens['arranger'] = zynthian_gui_arranger()
		self.screens['pattern_editor'] = zynthian_gui_patterneditor()
		self.screens['touchscreen_calibration'] = zynthian_gui_touchscreen_calibration()
		
		# Init Auto-connector
		zynautoconnect.start()

		# Initialize OSC
		self.osc_init()

		# Initial snapshot...
		snapshot_loaded=False
		# Try to load "last_state" snapshot ...
		#TODO: Move this to later (after display shown) and give indication of progress to avoid apparent hang during startup
		if zynthian_gui_config.restore_last_state:
			snapshot_loaded=self.screens['snapshot'].load_last_state_snapshot()
		# Try to load "default" snapshot ...
		if not snapshot_loaded:
			snapshot_loaded=self.screens['snapshot'].load_default_snapshot()

		# Show mixer
		if snapshot_loaded:
			self.show_screen('audio_mixer')
		# or set empty state & show main menu
		else:
			# Init MIDI Subsystem => MIDI Profile
			self.init_midi()
			self.init_midi_services()
			self.zynautoconnect()
			# Show initial screen
			self.show_screen('main')

		# Start polling threads
		self.start_polling()
		self.start_loading_thread()
		self.start_control_thread()
		self.start_status_thread()

		# Run autoconnect if needed
		self.zynautoconnect_do()

		# Initialize MPE Zones
		#self.init_mpe_zones(0, 2)


	def stop(self):
		logging.info("STOPPING ZYNTHIAN-UI ...")
		self.stop_polling()
		self.osc_end()
		zynautoconnect.stop()
		self.screens['layer'].reset()
		self.screens['midi_recorder'].stop_playing() # Need to stop timing thread
		#self.zyntransport.stop()


	def hide_screens(self, exclude=None):
		if not exclude:
			exclude = self.current_screen
		exclude_obj = self.screens[exclude]

		for screen_name, screen_obj in self.screens.items():
			if screen_obj != exclude_obj:
				screen_obj.hide()


	def show_screen(self, screen=None, hmode=SCREEN_HMODE_ADD):
		self.cancel_screen_timer()

		if screen is None:
			if self.current_screen:
				screen = self.current_screen
			else:
				screen = "audio_mixer"

		if screen == "control":
			self.restore_curlayer()

		elif screen == "alsa_mixer":
			if self.screens['layer'].amixer_layer:
				self.screens['layer'].amixer_layer.refresh_controllers()
				self.set_curlayer(self.screens['layer'].amixer_layer, save=True, populate_screens=False)
			else:
				return

		self.screens[screen].build_view()
		self.hide_screens(exclude = screen)
		if hmode == zynthian_gui.SCREEN_HMODE_ADD:
			if len(self.screen_history) == 0 or self.screen_history[-1] != screen:
				self.screen_history.append(screen)
		elif hmode == zynthian_gui.SCREEN_HMODE_REPLACE:
			self.screen_history.pop()
			self.screen_history.append(screen)
		elif hmode == zynthian_gui.SCREEN_HMODE_RESET:
			self.screen_history = [screen]

		if self.current_screen != screen:
			self.current_screen = screen
			self.screens[screen].show()


	def show_modal(self, screen=None):
		self.show_screen(screen, hmode=zynthian_gui.SCREEN_HMODE_ADD)


	def replace_screen(self, screen=None):
		self.show_screen(screen, hmode=zynthian_gui.SCREEN_HMODE_REPLACE)


	def show_screen_reset(self, screen=None):
		self.show_screen(screen, hmode=zynthian_gui.SCREEN_HMODE_RESET)


	def show_current_screen(self):
		self.show_screen(self.current_screen)


	def is_shown_alsa_mixer(self):
		return self.curlayer == self.screens['layer'].amixer_layer


	def close_screen(self):
		logging.debug("SCREEN HISTORY => {}".format(self.screen_history))
		while True:
			try:
				last_screen = self.screen_history.pop()
				if last_screen != self.current_screen:
					break
			except:
				last_screen = "audio_mixer"
				break

		logging.debug("CLOSE SCREEN '{}' => Back to '{}'".format(self.current_screen, last_screen))
		self.show_screen(last_screen)


	def close_modal(self):
		self.close_screen()


	def back_screen(self):
		try:
			res = self.screens[self.current_screen].back_action()
		except AttributeError as e:
			res = False

		if not res:
			self.close_screen()


	def close_screen_timer(self, tms=3000):
		self.cancel_screen_timer()
		self.screen_timer_id = zynthian_gui_config.top.after(tms, self.close_screen)


	def cancel_screen_timer(self):
		if self.screen_timer_id:
			zynthian_gui_config.top.after_cancel(self.screen_timer_id)
			self.screen_timer_id = None


	def toggle_screen(self, screen, hmode=SCREEN_HMODE_ADD):
		if self.current_screen != screen:
			self.show_screen(screen, hmode)
		else:
			self.close_screen()


	def refresh_screen(self):
		screen = self.current_screen
		if screen=='preset' and len(self.curlayer.preset_list) <= 1:
			screen='control'
		self.show_screen(screen)


	def get_current_screen_obj(self):
		try:
			return self.screens[self.current_screen]
		except:
			return None


	def refresh_current_screen(self):
		self.screens[self.current_screen].show()


	def show_confirm(self, text, callback=None, cb_params=None):
		self.screens['confirm'].show(text, callback, cb_params)
		self.current_screen = 'confirm'
		self.hide_screens(exclude = 'confirm')


	def show_keyboard(self, callback, text="", max_chars=None):
		self.screens['keyboard'].set_mode(zynthian_gui_keyboard.OSK_QWERTY)
		self.screens['keyboard'].show(callback, text, max_chars)
		self.current_screen = 'keyboard'
		self.hide_screens(exclude='keyboard')


	def show_numpad(self, callback, text="", max_chars=None):
		self.screens['keyboard'].set_mode(zynthian_gui_keyboard.OSK_NUMPAD)
		self.screens['keyboard'].show(callback, text, max_chars)
		self.current_screen = 'keyboard'
		self.hide_screens(exclude='keyboard')


	def show_info(self, text, tms=None):
		self.screens['info'].show(text)
		self.current_screen = 'info'
		self.hide_screens(exclude='info')
		if tms:
			zynthian_gui_config.top.after(tms, self.hide_info)


	def add_info(self, text, tags=None):
		self.screens['info'].add(text,tags)


	def hide_info(self):
		if self.current_screen == 'info':
			self.close_screen()


	def hide_info_timer(self, tms=3000):
		if self.current_screen == 'info':
			self.cancel_screen_timer()
			self.screen_timer_id = zynthian_gui_config.top.after(tms, self.hide_info)


	def calibrate_touchscreen(self):
		self.show_screen('touchscreen_calibration')


	def layer_control(self, layer=None):
		if layer is not None:
			if layer in self.screens['layer'].root_layers:
				self._curlayer = None
			else:
				self._curlayer = self.curlayer

			self.set_curlayer(layer)

		if self.curlayer:
			module_path = self.curlayer.engine.custom_gui_fpath
			if module_path:
				module_name = Path(module_path).stem
				if module_name.startswith("zynthian_gui_"):
					screen_name = module_name[len("zynthian_gui_"):]
					if screen_name not in self.screens:
						try:
							spec = importlib.util.spec_from_file_location(module_name, module_path)
							module = importlib.util.module_from_spec(spec)
							spec.loader.exec_module(module)
							class_ = getattr(module, module_name)
							self.screens[screen_name] = class_()
						except Exception as e:
							logging.error("Can't load custom control screen {} => {}".format(screen_name, e))

					if screen_name in self.screens:
						self.show_screen_reset(screen_name)
						return

			# If there is a preset selection for the active layer ...
			if self.curlayer.get_preset_name():
				self.show_screen_reset('control')
			else:
				self.curlayer.load_bank_list()
				if len(zyngui.curlayer.bank_list) > 1:
					self.show_screen_reset('bank')
					return
				self.curlayer.set_bank(0)
				self.curlayer.load_preset_list()
				if len(zyngui.curlayer.preset_list) > 0:
					self.show_screen_reset('preset')
					return
			self.show_screen_reset('control')
		

	def show_control(self):
		self.restore_curlayer()
		self.layer_control()


	def show_control_xy(self, xctrl, yctrl):
		self.screens['control_xy'].set_controllers(xctrl, yctrl)
		self.screens['control_xy'].show()
		self.current_screen = 'control'
		self.hide_screens(exclude='control_xy')
		self.screens['control'].set_mode_control()
		logging.debug("SHOW CONTROL-XY => %s, %s" % (xctrl.symbol, yctrl.symbol))


	def toggle_favorites(self):
		if self.curlayer:
			self.curlayer.toggle_show_fav_presets()
			self.show_screen("preset")


	def show_favorites(self):
		if self.curlayer:
			self.curlayer.set_show_fav_presets(True)
			self.show_screen("preset")


	def set_curlayer(self, layer, save=False, populate_screens=True):
		if layer is not None:
			if save and not self.is_shown_alsa_mixer():
				self._curlayer = self.curlayer
			self.curlayer = layer
			if populate_screens:
				self.screens['layer'].refresh_index()
				self.screens['bank'].fill_list()
				self.screens['preset'].fill_list()
				self.screens['control'].fill_list()
			self.screens['audio_mixer'].select_chain_by_layer(layer, set_curlayer=False)
			self.set_active_channel()
		else:
			self.curlayer = None


	def restore_curlayer(self):
		if self._curlayer:
			self.set_curlayer(self._curlayer)
			self._curlayer = None


	#If "MIDI Single Active Channel" mode is enabled, set MIDI Active Channel to layer's one
	def set_active_channel(self):
		curlayer_chan = None
		active_chan = -1

		if self.curlayer:
			# Don't change nothing for MIXER
			if self.curlayer.engine.nickname == 'MX':
				return
			curlayer_chan = self.curlayer.get_midi_chan()
			if zynthian_gui_config.midi_single_active_channel and curlayer_chan is not None:
				if curlayer_chan >= 16:
					return
				active_chan = curlayer_chan
				cur_active_chan = lib_zyncore.get_midi_active_chan()
				if cur_active_chan == active_chan:
					return
				logging.debug("ACTIVE CHAN: {} => {}".format(cur_active_chan, active_chan))
				#if cur_active_chan >= 0:
				#	self.all_notes_off_chan(cur_active_chan)

		lib_zyncore.set_midi_active_chan(active_chan)
		self.zynswitches_midi_setup(curlayer_chan)


	def get_curlayer_wait(self):
		#Try until layer is ready
		for j in range(100):
			if self.curlayer:
				return self.curlayer
			else:
				sleep(0.1)


	def is_single_active_channel(self):
		return zynthian_gui_config.midi_single_active_channel


	def clean_all(self):
		if len(self.screens['layer'].layers) > 0:
			self.screens['snapshot'].save_last_state_snapshot()
		self.screens['layer'].reset()
		self.zynmixer.reset_state()
		self.zynseq.load("")
		self.show_screen_reset('main')


	def start_audio_player(self):
		filename = self.audio_recorder.filename
		if not filename or not os.path.exists(filename):
			if os.path.ismount(self.audio_recorder.capture_dir_usb):
				path = self.audio_recorder.capture_dir_usb
			else:
				path = self.audio_recorder.capture_dir_sdc
			files = glob('{}/*.wav'.format(path))
			if files:
				filename = max(files, key=os.path.getctime)
			else:
				return

		if not self.audio_player:
			try:
				self.audio_player = zynaudioplayer.zynaudioplayer()
				zynautoconnect.audio_connect_aux(self.audio_player.get_jack_client_name())
			except Exception as e:
				self.stop_audio_player()
				return
		self.audio_player.load(filename)
		self.audio_player.set_control_cb(lambda id,value:self.stop_audio_player() if id==1 and value==0 else None)
		self.audio_player.start_playback()
		if self.audio_player.get_playback_state():
			self.status_info['audio_player'] = 'PLAY'


	def stop_audio_player(self):
		if self.audio_player:
			self.audio_player.stop_playback()
			if 'audio_player' in self.status_info:
				self.status_info.pop('audio_player')


	#------------------------------------------------------------------
	# MIDI learning
	#------------------------------------------------------------------

	def enter_midi_learn(self):
		if not self.midi_learn_mode:
			logging.debug("ENTER LEARN")
			self.midi_learn_mode = True
			self.midi_learn_zctrl = None
			lib_zyncore.set_midi_learning_mode(1)
			try:
				logging.debug("ENTER LEARN => {}".format(self.current_screen))
				self.screens[self.current_screen].enter_midi_learn()
			except Exception as e:
				logging.debug(e)
				pass


	def exit_midi_learn(self):
		if self.midi_learn_mode or self.midi_learn_zctrl:
			self.midi_learn_mode = False
			self.midi_learn_zctrl = None
			lib_zyncore.set_midi_learning_mode(0)
			try:
				self.screens[self.current_screen].exit_midi_learn()
			except:
				pass


	def toggle_midi_learn(self):
		try:
			self.screens[self.current_screen].toggle_midi_learn()
		except:
			if self.midi_learn_mode:
				self.exit_midi_learn()
			else:
				self.enter_midi_learn()


	def init_midi_learn_zctrl(self, zctrl):
		self.midi_learn_zctrl = zctrl
		lib_zyncore.set_midi_learning_mode(1)


	def refresh_midi_learn_zctrl(self):
		self.screens['control'].refresh_midi_bind()
		self.screens['control'].set_select_path()


	# -------------------------------------------------------------------
	# Callable UI Actions
	# -------------------------------------------------------------------

	def callable_ui_action(self, cuia, params=None):
		logging.debug("CUIA '{}' => {}".format(cuia,params))

		#----------------------------------------------------------------
		# System actions
		#----------------------------------------------------------------
		if cuia == "TEST_MODE":
			self.test_mode = params
			logging.warning('TEST_MODE: {}'.format(params))

		elif cuia == "POWER_OFF":
			self.screens['admin'].power_off_confirmed()

		elif cuia == "REBOOT":
			self.screens['admin'].reboot_confirmed()

		elif cuia == "RESTART_UI":
			self.screens['admin'].restart_gui()

		elif cuia == "EXIT_UI":
			self.screens['admin'].exit_to_console()

		elif cuia == "RELOAD_MIDI_CONFIG":
			self.reload_midi_config()

		elif cuia == "RELOAD_KEY_BINDING":
			zynthian_gui_keybinding.getInstance().load()

		elif cuia == "LAST_STATE_ACTION":
			self.screens['admin'].last_state_action()

		# Panic Actions
		elif cuia == "ALL_NOTES_OFF":
			self.all_notes_off()
			sleep(0.1)
			self.raw_all_notes_off()
		elif cuia == "ALL_SOUNDS_OFF" or cuia == "ALL_OFF":
			self.all_notes_off()
			self.all_sounds_off()
			sleep(0.1)
			self.raw_all_notes_off()
		
		elif cuia == "CLEAN_ALL" and params == ['CONFIRM']:
			self.clean_all()
			self.show_screen_reset('main') #TODO: Should send signal so that UI can react

		#----------------------------------------------------------------
		# Audio & MIDI Recording/Playback actions
		#----------------------------------------------------------------
		elif cuia == "START_AUDIO_RECORD":
			self.audio_recorder.start_recording()

		elif cuia == "STOP_AUDIO_RECORD":
			self.audio_recorder.stop_recording()

		elif cuia == "TOGGLE_AUDIO_RECORD":
			self.audio_recorder.toggle_recording()

		elif cuia == "START_AUDIO_PLAY":
			self.start_audio_player()
			
		elif cuia == "STOP_AUDIO_PLAY":
			self.stop_audio_player()

		elif cuia == "TOGGLE_AUDIO_PLAY":
			if self.audio_player and self.audio_player.get_playback_state():
				self.stop_audio_player()
			else:
				self.start_audio_player()

		elif cuia == "START_MIDI_RECORD":
			self.screens['midi_recorder'].start_recording()

		elif cuia == "STOP_MIDI_RECORD":
			self.screens['midi_recorder'].stop_recording()
			if self.current_screen=="midi_recorder":
				self.screens['midi_recorder'].select()

		elif cuia == "TOGGLE_MIDI_RECORD":
			self.screens['midi_recorder'].toggle_recording()
			if self.current_screen=="midi_recorder":
				self.screens['midi_recorder'].select()

		elif cuia == "START_MIDI_PLAY":
			self.screens['midi_recorder'].start_playing()

		elif cuia == "STOP_MIDI_PLAY":
			self.screens['midi_recorder'].stop_playing()

		elif cuia == "TOGGLE_MIDI_PLAY":
			self.screens['midi_recorder'].toggle_playing()

		elif cuia == "START_STEP_SEQ":
			#TODO Implement this correctly or remove CUIA
			#self.zynseq.start_transport()
			pass

		elif cuia == "STOP_STEP_SEQ":
			#TODO Implement this correctly or remove CUIA
			#self.zynseq.stop_transport()
			pass

		elif cuia == "TOGGLE_STEP_SEQ":
			#TODO Implement this correctly or remove CUIA
			#self.zynseq.toggle_transport()
			pass

		elif cuia == "TEMPO":
			try:
				self.zynseq.set_tempo(params[0])
			except:
				pass

		#----------------------------------------------------------------
		# Basic UI-Control CUIAs
		#----------------------------------------------------------------
		# 4 x Arrows
		elif cuia == "ARROW_UP":
			try:
				self.get_current_screen_obj().arrow_up()
			except:
				pass
		elif cuia == "ARROW_DOWN" or cuia == "PREV":
			try:
				self.get_current_screen_obj().arrow_down()
			except:
				pass
		elif cuia == "ARROW_RIGHT" or cuia == "NEXT":
			try:
				self.get_current_screen_obj().arrow_right()
			except:
				pass
		elif cuia == "ARROW_LEFT":
			try:
				self.get_current_screen_obj().arrow_left()
			except:
				pass

		# Back action
		elif cuia == "BACK":
			try:
				self.back_screen()
			except:
				pass
		# Select element in list => it receives an integer parameter!
		elif cuia == "SELECT":
			try:
				self.get_current_screen_obj().select(params[0])
			except:
				pass
		# Select switch action (optional press duration parameter: 'S', 'B', 'L')
		elif cuia == "SWITCH_SELECT":
			try:
				if params:
					self.get_current_screen_obj().switch_select(params[0])
				else:
					self.get_current_screen_obj().switch_select()
			except:
				pass

		#----------------------------------------------------------------
		# Rotary Control => it receives the zynpot number as parameter
		#----------------------------------------------------------------
		elif cuia == "ZYNPOT_UP":
			try:
				self.get_current_screen_obj().zynpot_cb(params[0], +1)
			except Exception as err:
				logging.exception(err)
		elif cuia == "ZYNPOT_DOWN":
			try:
				self.get_current_screen_obj().zynpot_cb(params[0], -1)
			except Exception as err:
				logging.exception(err)

		#----------------------------------------------------------------
		# Legacy "4 x rotaries" CUIAs
		#----------------------------------------------------------------

		elif cuia == "SELECT_UP":
			try:
				self.get_current_screen_obj().zynpot_cb(zynthian_gui_config.ENC_SELECT, 1)
			except:
				pass
		elif cuia == "SELECT_DOWN":
			try:
				self.get_current_screen_obj().zynpot_cb(zynthian_gui_config.ENC_SELECT, -1)
			except:
				pass
		elif cuia == "BACK_UP":
			try:
				self.get_current_screen_obj().zynpot_cb(zynthian_gui_config.ENC_BACK, 1)
			except:
				pass
		elif cuia == "BACK_DOWN":
			try:
				self.get_current_screen_obj().zynpot_cb(zynthian_gui_config.ENC_BACK, -1)
			except:
				pass
		elif cuia == "LAYER_UP":
			try:
				self.get_current_screen_obj().zynpot_cb(zynthian_gui_config.ENC_LAYER, 1)
			except:
				pass
		elif cuia == "LAYER_DOWN":
			try:
				self.get_current_screen_obj().zynpot_cb(zynthian_gui_config.ENC_LAYER, -1)
			except:
				pass
		elif cuia in ("SNAPSHOT_UP", "LEARN_UP"):
			try:
				self.get_current_screen_obj().zynpot_cb(zynthian_gui_config.ENC_SNAPSHOT, 1)
			except:
				pass
		elif cuia in ("SNAPSHOT_DOWN", "LEARN_DOWN"):
			try:
				self.get_current_screen_obj().zynpot_cb(zynthian_gui_config.ENC_SNAPSHOT, -1)
			except:
				pass

		#----------------------------------------------------------------
		# Legacy "4 x switches" CUIAs (4 * 3 = 12 CUIAS!)
		#----------------------------------------------------------------

		elif cuia == "SWITCH_LAYER_SHORT":
			self.zynswitch_short(0)
		elif cuia == "SWITCH_LAYER_BOLD":
			self.zynswitch_bold(0)
		elif cuia == "SWITCH_LAYER_LONG":
			self.zynswitch_long(0)
		elif cuia == "SWITCH_BACK_SHORT":
			self.zynswitch_short(1)
		elif cuia == "SWITCH_BACK_BOLD":
			self.zynswitch_bold(1)
		elif cuia == "SWITCH_BACK_LONG":
			self.zynswitch_long(1)
		elif cuia == "SWITCH_SNAPSHOT_SHORT":
			self.zynswitch_short(2)
		elif cuia == "SWITCH_SNAPSHOT_BOLD":
			self.zynswitch_bold(2)
		elif cuia == "SWITCH_SNAPSHOT_LONG":
			self.zynswitch_long(2)
		elif cuia == "SWITCH_SELECT_SHORT":
			self.zynswitch_short(3)
		elif cuia == "SWITCH_SELECT_BOLD":
			self.zynswitch_bold(3)
		elif cuia == "SWITCH_SELECT_LONG":
			self.zynswitch_long(3)

		#----------------------------------------------------------------
		# Screen/Mode management CUIAs
		#----------------------------------------------------------------
		#TODO: Toggle not necessarily desired action. Should we add set-screen options?

		elif cuia == "TOGGLE_VIEW" and params:
			self.toggle_screen(params[0])

		elif cuia == "SHOW_VIEW" and params:
			self.show_screen_reset(params[0])
		
		elif cuia == "SCREEN_MAIN":
			self.toggle_screen("main")

		elif cuia == "SCREEN_ADMIN":
			self.toggle_screen("admin")

		elif cuia == "SCREEN_AUDIO_MIXER":
			self.toggle_screen("audio_mixer")

		elif cuia == "SCREEN_SNAPSHOT":
			self.toggle_screen("snapshot")

		elif cuia == "SCREEN_MIDI_RECORDER":
			self.toggle_screen("midi_recorder")

		elif cuia == "SCREEN_ALSA_MIXER":
			self.toggle_screen("alsa_mixer", hmode=zynthian_gui.SCREEN_HMODE_RESET)

		elif cuia == "SCREEN_ZYNPAD":
			self.toggle_screen("zynpad")

		elif cuia == "SCREEN_PATTERN_EDITOR":
			pattern = self.screens["pattern_editor"].pattern
			try:
				pattern = params[0];
			except:
				pass
			if pattern < 1:
				pattern = 1
			self.screens['pattern_editor'].load_pattern(pattern)
			self.toggle_screen("pattern_editor")

		elif cuia == "SCREEN_ARRANGER":
			self.toggle_screen("arranger")

		elif cuia == "SCREEN_BANK":
			self.toggle_screen("bank")

		elif cuia == "SCREEN_PRESET":
			self.toggle_screen("preset")

		elif cuia == "SCREEN_CALIBRATE":
			self.calibrate_touchscreen()

		elif cuia in ("LAYER_CONTROL", "SCREEN_CONTROL"):
			self.cuia_layer_control(params)

		elif cuia == "LAYER_OPTIONS":
			self.cuia_layer_options(params)

		elif cuia == "MENU":
			try:
				self.screens[self.current_screen].toggle_menu()
			except:
				self.toggle_screen("main", hmode=zynthian_gui.SCREEN_HMODE_ADD)

		elif cuia == "PRESET":
			self.cuia_bank_preset()

		elif cuia == "PRESET_FAVS":
			self.show_favorites()

		elif cuia == "ZCTRL_TOUCH":
			if params:
				self.screens['control'].midi_learn_zctrl(params[0])

		elif cuia == "ENTER_MIDI_LEARN":
			self.enter_midi_learn()

		elif cuia == "TOGGLE_MIDI_LEARN":
			self.toggle_midi_learn()

		# Common methods to control views derived from zynthian_gui_base
		elif isinstance(self.screens[self.current_screen], zynthian_gui_base):
			if cuia == "SHOW_TOPBAR":
				self.screens[self.current_screen].show_topbar(True)

			elif cuia == "HIDE_TOPBAR":
				self.screens[self.current_screen].show_topbar(False)

			elif cuia == "SHOW_BUTTONBAR":
				self.screens[self.current_screen].show_buttonbar(True)

			elif cuia == "HIDE_BUTTONBAR":
				self.screens[self.current_screen].show_buttonbar(False)

			elif cuia == "SHOW_SIDEBAR":
				self.screens[self.current_screen].show_sidebar(True)

			elif cuia == "HIDE_SIDEBAR":
				self.screens[self.current_screen].show_sidebar(False)


	def cuia_layer_control(self, params=None):
		if params:
			try:
				i = params[0]-1
				n = self.screens['layer'].get_num_root_layers()
				main_fxchain = self.screens['layer'].get_main_fxchain_root_layer()
				if main_fxchain:
					n -= 1
				if i>=0 and i<n:
					self.layer_control(self.screens['layer'].root_layers[i])
				elif i < 0:
					if main_fxchain:
						self.layer_control(main_fxchain)
					else:
						#self.screens['layer'].add_fxchain_layer(16)
						self.screens['audio_mixer'].show_mainfx_options()
			except Exception as e:
				logging.warning("Can't change to layer {}! => {}".format(params[0],e))
		else:
			self.layer_control()


	def cuia_layer_options(self, params):
		try:
			if params:
				i = params[0]-1
				n = self.screens['layer'].get_num_root_layers()
				main_fxchain = self.screens['layer'].get_main_fxchain_root_layer()
				if main_fxchain:
					n -= 1
				if i >= 0 and i < n:
					self.screens['layer'].select(i)
				elif i < 0:
					if main_fxchain:
						self.screens['layer'].select(n)
					else:
						#self.screens['layer'].add_fxchain_layer(16)
						self.screens['audio_mixer'].show_mainfx_options()
						return
			self.screens['layer_options'].reset()
			self.toggle_screen('layer_options', hmode=zynthian_gui.SCREEN_HMODE_ADD)
		except Exception as e:
			logging.warning("Can't show options for layer ({})! => {}".format(params,e))


	def cuia_bank_preset(self, params=None):
		if self.current_screen == 'preset':
			if len(self.curlayer.bank_list) > 1:
				self.replace_screen('bank')
			else:
				self.close_screen()
		elif self.current_screen == 'bank':
			#self.replace_screen('preset')
			self.close_screen()
		else:
			if len(self.curlayer.preset_list) > 0 and self.curlayer.preset_list[0][0] != '':
				self.screens['preset'].index = self.curlayer.get_preset_index()
				self.show_screen('preset', hmode=zynthian_gui.SCREEN_HMODE_ADD)
			elif len(self.curlayer.bank_list) > 0 and self.curlayer.bank_list[0][0] != '':
				self.show_screen('bank', hmode=zynthian_gui.SCREEN_HMODE_ADD)


	def custom_switch_ui_action(self, i, t):
		#try:
			action_config = zynthian_gui_config.custom_switch_ui_actions[i]
			if t in action_config:
				cuia = action_config[t]
				if cuia and cuia!="NONE":
					parts = cuia.split(" ", 2)
					cmd = parts[0]
					if len(parts)>1:
						params = []
						for i,p in enumerate(parts[1].split(",")):
							try:
								params.append(int(p))
							except:
								params.append(p.strip())
					else:
						params = None

					self.callable_ui_action(cmd, params)

		#except Exception as e:
		#	logging.warning(e)


	# -------------------------------------------------------------------
	# Switches
	# -------------------------------------------------------------------

	# Init Standard Zynswitches
	def zynswitches_init(self):
		if not lib_zyncore: return
		logging.info("INIT {} ZYNSWITCHES ...".format(zynthian_gui_config.num_zynswitches))
		ts=datetime.now()
		self.dtsw = [ts] * (zynthian_gui_config.num_zynswitches + 4)


	# Initialize custom switches, analog I/O, TOF sensors, etc.
	def zynswitches_midi_setup(self, curlayer_chan=None):
		if not lib_zyncore: return
		logging.info("CUSTOM I/O SETUP...")

		# Configure Custom Switches
		for i, event in enumerate(zynthian_gui_config.custom_switch_midi_events):
			if event is not None:
				swi = 4 + i
				if event['chan'] is not None:
					midi_chan = event['chan']
				else:
					midi_chan = curlayer_chan

				if midi_chan is not None:
					lib_zyncore.setup_zynswitch_midi(swi, event['type'], midi_chan, event['num'], event['val'])
					logging.info("MIDI ZYNSWITCH {}: {} CH#{}, {}, {}".format(swi, event['type'], midi_chan, event['num'], event['val']))
				else:
					lib_zyncore.setup_zynswitch_midi(swi, 0, 0, 0, 0)
					logging.info("MIDI ZYNSWITCH {}: DISABLED!".format(swi))

		# Configure Zynaptik Analog Inputs (CV-IN)
		for i, event in enumerate(zynthian_gui_config.zynaptik_ad_midi_events):
			if event is not None:
				if event['chan'] is not None:
					midi_chan = event['chan']
				else:
					midi_chan = curlayer_chan

				if midi_chan is not None:
					lib_zyncore.setup_zynaptik_cvin(i, event['type'], midi_chan, event['num'])
					logging.info("ZYNAPTIK CV-IN {}: {} CH#{}, {}".format(i, event['type'], midi_chan, event['num']))
				else:
					lib_zyncore.disable_zynaptik_cvin(i)
					logging.info("ZYNAPTIK CV-IN {}: DISABLED!".format(i))

		# Configure Zynaptik Analog Outputs (CV-OUT)
		for i, event in enumerate(zynthian_gui_config.zynaptik_da_midi_events):
			if event is not None:
				if event['chan'] is not None:
					midi_chan = event['chan']
				else:
					midi_chan = curlayer_chan

				if midi_chan is not None:
					lib_zyncore.setup_zynaptik_cvout(i, event['type'], midi_chan, event['num'])
					logging.info("ZYNAPTIK CV-OUT {}: {} CH#{}, {}".format(i, event['type'], midi_chan, event['num']))
				else:
					lib_zyncore.disable_zynaptik_cvout(i)
					logging.info("ZYNAPTIK CV-OUT {}: DISABLED!".format(i))

		# Configure Zyntof Inputs (Distance Sensor)
		for i, event in enumerate(zynthian_gui_config.zyntof_midi_events):
			if event is not None:
				if event['chan'] is not None:
					midi_chan = event['chan']
				else:
					midi_chan = curlayer_chan

				if midi_chan is not None:
					lib_zyncore.setup_zyntof(i, event['type'], midi_chan, event['num'])
					logging.info("ZYNTOF {}: {} CH#{}, {}".format(i, event['type'], midi_chan, event['num']))
				else:
					lib_zyncore.disable_zyntof(i)
					logging.info("ZYNTOF {}: DISABLED!".format(i))


	def zynswitches(self):
		if not lib_zyncore: return
		i = 0
		while i<=zynthian_gui_config.last_zynswitch_index:
			dtus = lib_zyncore.get_zynswitch(i, zynthian_gui_config.zynswitch_long_us)
			if dtus < 0:
				pass
			elif dtus == 0:
				self.zynswitch_push(i)
			elif dtus>zynthian_gui_config.zynswitch_long_us:
				self.zynswitch_long(i)
			elif dtus>zynthian_gui_config.zynswitch_bold_us:
				# Double switches must be bold!!! => by now ...
				if not self.zynswitch_double(i):
					self.zynswitch_bold(i)
			elif dtus>0:
				#print("Switch "+str(i)+" dtus="+str(dtus))
				self.zynswitch_short(i)
			i += 1


	def zynswitch_long(self, i):
		logging.debug('Looooooooong Switch '+str(i))
		self.start_loading()

		# Standard 4 ZynSwitches
		if i == 0:
			self.show_screen_reset("zynpad")

		elif i == 1:
			self.show_screen_reset("admin")

		elif i == 2:
			self.callable_ui_action("ALL_OFF")

		elif i == 3:
			self.screens['admin'].power_off()

		# Custom ZynSwitches
		elif i >= 4:
			self.custom_switch_ui_action(i-4, "L")

		self.stop_loading()


	def zynswitch_bold(self, i):
		logging.debug('Bold Switch '+str(i))

		self.start_loading()

		try:
			if self.screens[self.current_screen].switch(i, 'B'):
				self.stop_loading()
				return
		except AttributeError as e:
			pass

		# Default actions for the 4 standard ZynSwitches
		if i == 0:
			self.show_screen('main')

		elif i == 1:
			self.restore_curlayer()
			self.show_screen_reset('audio_mixer')

		elif i == 2:
			self.show_screen('snapshot')

		elif i == 3:
			self.screens[self.current_screen].switch_select('B')

		# Custom ZynSwitches
		elif i >= 4:
			self.custom_switch_ui_action(i-4, "B")

		self.stop_loading()


	def zynswitch_short(self, i):
		logging.debug('Short Switch '+str(i))

		self.start_loading()

		try:
			if self.screens[self.current_screen].switch(i, 'S'):
				self.stop_loading()
				return
		except AttributeError as e:
			pass

		# Default actions for the standard 4 ZynSwitches
		if i == 0:
			pass

		elif i == 1:
			self.back_screen()

		elif i == 2:
			self.toggle_midi_learn()

		elif i == 3:
			self.screens[self.current_screen].switch_select('S')

		# Custom ZynSwitches
		elif i >= 4:
			self.custom_switch_ui_action(i-4, "S")

		self.stop_loading()


	def zynswitch_push(self, i):
		# Standard 4 ZynSwitches
		if i >= 0 and i <= 3:
			pass

		# Custom ZynSwitches
		elif i >= 4:
			logging.debug('Push Switch ' + str(i))
			self.start_loading()
			self.custom_switch_ui_action(i-4, "P")
			self.stop_loading()


	def zynswitch_double(self, i):
		self.dtsw[i] = datetime.now()
		for j in range(4):
			if j == i: continue
			if abs((self.dtsw[i] - self.dtsw[j]).total_seconds()) < 0.3:
				self.start_loading()
				dswstr = str(i) + '+' + str(j)
				logging.debug('Double Switch ' + dswstr)
				#self.show_control_xy(i, j)
				self.show_screen('control')
				self.screens['control'].set_xyselect_mode(i, j)
				self.stop_loading()
				return True


	def zynswitch_X(self, i):
		logging.debug('X Switch %d' % i)
		if self.current_screen == 'control' and self.screens['control'].mode == 'control':
			self.screens['control'].midi_learn(i)


	def zynswitch_Y(self,i):
		logging.debug('Y Switch %d' % i)
		if self.current_screen == 'control' and self.screens['control'].mode == 'control':
			self.screens['control'].midi_unlearn(i)


	#------------------------------------------------------------------
	# Switch Defered Events
	#------------------------------------------------------------------


	def zynswitch_defered(self, t, i):
		self.zynswitch_defered_event = (t, i)


	def zynswitch_defered_exec(self):
		if self.zynswitch_defered_event is not None:
			#Copy event and clean variable
			event = copy.deepcopy(self.zynswitch_defered_event)
			self.zynswitch_defered_event=None
			#Process event
			if event[0] == 'P':
				self.zynswitch_push(event[1])
			elif event[0] == 'S':
				self.zynswitch_short(event[1])
			elif event[0] == 'B':
				self.zynswitch_bold(event[1])
			elif event[0] == 'L':
				self.zynswitch_long(event[1])
			elif event[0] == 'X':
				self.zynswitch_X(event[1])
			elif event[0] == 'Y':
				self.zynswitch_Y(event[1])


	#------------------------------------------------------------------
	# Read Physical Zynswitches
	#------------------------------------------------------------------

	def zynswitch_read(self):
		if self.loading:
			return

		#Read Zynswitches
		try:
			self.zynswitch_defered_exec()
			self.zynswitches()

		except Exception as err:
			logging.exception(err)

		self.reset_loading()


	#------------------------------------------------------------------
	# MIDI processing
	#------------------------------------------------------------------

	def zynmidi_read(self):
		try:
			while lib_zyncore:
				ev = lib_zyncore.read_zynmidi()
				if ev == 0: break

				#logging.info("MIDI_UI MESSAGE: {}".format(hex(ev)))

				if (ev & 0xFF0000) == 0xF80000:
					self.status_info['midi_clock'] = True
				else:
					self.status_info['midi'] = True

				evtype = (ev & 0xF00000) >> 20
				chan = (ev & 0x0F0000) >> 16

				#logging.info("MIDI_UI MESSAGE DETAILS: {}, {}".format(chan,evtype))

				# System Messages
				if zynthian_gui_config.midi_sys_enabled and evtype == 0xF:
					# Song Position Pointer...
					if chan == 0x1:
						timecode = (ev & 0xFF) >> 8;
					elif chan == 0x2:
						pos = ev & 0xFFFF;
					# Song Select...
					elif chan == 0x3:
						song_number = (ev & 0xFF) >> 8;
					# Timeclock
					elif chan == 0x8:
						pass
					# MIDI tick
					elif chan == 0x9:
						pass
					# Start
					elif chan == 0xA:
						pass
					# Continue
					elif chan == 0xB:
						pass
					# Stop
					elif chan == 0xC:
						pass
					# Active Sensing
					elif chan == 0xE:
						pass
					# Reset
					elif chan == 0xF:
						pass

				# Master MIDI Channel ...
				elif chan == zynthian_gui_config.master_midi_channel:
					logging.info("MASTER MIDI MESSAGE: %s" % hex(ev))
					self.start_loading()
					# Webconf configured messages for Snapshot Control ...
					if ev == zynthian_gui_config.master_midi_program_change_up:
						logging.debug("PROGRAM CHANGE UP!")
						self.screens['snapshot'].midi_program_change_up()
					elif ev == zynthian_gui_config.master_midi_program_change_down:
						logging.debug("PROGRAM CHANGE DOWN!")
						self.screens['snapshot'].midi_program_change_down()
					elif ev == zynthian_gui_config.master_midi_bank_change_up:
						logging.debug("BANK CHANGE UP!")
						self.screens['snapshot'].midi_bank_change_up()
					elif ev == zynthian_gui_config.master_midi_bank_change_down:
						logging.debug("BANK CHANGE DOWN!")
						self.screens['snapshot'].midi_bank_change_down()
					# Program Change => Snapshot Load
					elif evtype == 0xC:
						pgm = ((ev & 0x7F00) >> 8)
						logging.debug("PROGRAM CHANGE %d" % pgm)
						self.screens['snapshot'].midi_program_change(pgm)
					# Control Change ...
					elif evtype == 0xB:
						ccnum = (ev & 0x7F00) >> 8
						ccval = (ev & 0x007F)
						if ccnum == zynthian_gui_config.master_midi_bank_change_ccnum:
							bnk = (ev & 0x7F)
							logging.debug("BANK CHANGE %d" % bnk)
							self.screens['snapshot'].midi_bank_change(bnk)
						elif ccnum == 120:
							self.all_sounds_off()
						elif ccnum == 123:
							self.all_notes_off()
						if self.midi_learn_zctrl:
							self.midi_learn_zctrl.cb_midi_learn(chan, ccnum)
							self.show_current_screen()
						else:
							self.zynmixer.midi_control_change(chan, ccnum, ccval)
					# Note-on => CUIA
					elif evtype == 0x9:
						note = str((ev & 0x7F00) >> 8)
						vel = (ev & 0x007F)
						if vel != 0 and note in self.note2cuia:
							self.callable_ui_action(self.note2cuia[note], [vel])

					#Run autoconnect (if needed) and stop logo animation
					self.zynautoconnect_do()
					self.stop_loading()

				# Program Change ...
				elif evtype == 0xC:
					pgm = (ev & 0x7F00) >> 8
					logging.info("MIDI PROGRAM CHANGE: CH{} => {}".format(chan,pgm))

					# SubSnapShot (ZS3) MIDI learn ...
					if self.midi_learn_mode and self.current_screen == 'zs3_learn':
						if self.screens['layer'].save_midi_prog_zs3(chan, pgm) is not None:
							self.exit_midi_learn()
							self.close_screen()
					# Set Preset or ZS3 (sub-snapshot), depending of config option
					else:
						if zynthian_gui_config.midi_prog_change_zs3:
							self.screens['layer'].set_midi_prog_zs3(chan, pgm)
						else:
							self.screens['layer'].set_midi_prog_preset(chan, pgm)

						#if self.curlayer and chan == self.curlayer.get_midi_chan():
						#	self.show_screen('control')

				# Control Change ...
				elif evtype == 0xB:
					self.screens['midi_chan'].midi_chan_activity(chan)
					ccnum = (ev & 0x7F00) >> 8
					ccval = (ev & 0x007F)
					#logging.debug("MIDI CONTROL CHANGE: CH{}, CC{} => {}".format(chan,ccnum,ccval))
					# If MIDI learn pending ...
					if self.midi_learn_zctrl:
						self.midi_learn_zctrl.cb_midi_learn(chan, ccnum)
						self.show_current_screen()
					# Try layer's zctrls
					else:
						self.screens['layer'].midi_control_change(chan, ccnum, ccval)
						self.zynmixer.midi_control_change(chan, ccnum, ccval)

				# Note-On ...
				elif evtype == 0x9:
					self.screens['midi_chan'].midi_chan_activity(chan)
					#Preload preset (note-on)
					if self.current_screen == 'preset' and zynthian_gui_config.preset_preload_noteon and chan == self.curlayer.get_midi_chan():
						self.start_loading()
						self.screens['preset'].preselect_action()
						self.stop_loading()
					#Note Range Learn
					elif self.current_screen == 'midi_key_range' and self.midi_learn_mode:
						self.screens['midi_key_range'].learn_note_range((ev & 0x7F00) >> 8)
					elif self.current_screen == 'pattern_editor' and self.zynseq.libseq.getInputChannel() < 16:
						self.screens['pattern_editor'].midi_note((ev & 0x7F00) >> 8)

				# Pitch Bending ...
				elif evtype == 0xE:
					pass

		except Exception as err:
			self.reset_loading()
			logging.exception(err)


	#------------------------------------------------------------------
	# Control Thread
	#------------------------------------------------------------------

	def start_control_thread(self):
		self.control_thread = Thread(target=self.control_thread_task, args=())
		self.control_thread.name = "control"
		self.control_thread.daemon = True # thread dies with the program
		self.control_thread.start()


	def control_thread_task(self):
		j = 0
		while not self.exit_flag:
			# Read zynswitches, MIDI & OSC events
			self.zynswitch_read()
			self.zynmidi_read()
			self.osc_receive()

			# Run autoconnect if pending
			self.zynautoconnect_do()

			# Refresh GUI controllers every 4 cycles
			if j>4:
				j = 0
				self.plot_zctrls()
			else:
				j += 1

			# Wait a little bit ...
			sleep(0.01)
			if self.zynread_wait_flag:
				sleep(0.3)
				self.zynread_wait_flag=False


	def plot_zctrls(self):
		try:
			self.screens[self.current_screen].plot_zctrls()
		except AttributeError:
			pass
		except Exception as e:
			logging.error(e)


	#------------------------------------------------------------------
	# "Busy" Animated Icon Thread
	#------------------------------------------------------------------

	def start_loading_thread(self):
		self.loading_thread=Thread(target=self.loading_refresh, args=())
		self.loading_thread.name = "loading"
		self.loading_thread.daemon = True # thread dies with the program
		self.loading_thread.start()


	def start_loading(self):
		self.loading = self.loading + 1
		if self.loading < 1: self.loading = 1
		#logging.debug("START LOADING %d" % self.loading)


	def stop_loading(self):
		self.loading = self.loading - 1
		if self.loading < 0: self.loading = 0
		#logging.debug("STOP LOADING %d" % self.loading)


	def reset_loading(self):
		self.loading = 0


	def loading_refresh(self):
		while not self.exit_flag:
			try:
				self.screens[self.current_screen].refresh_loading()
			except Exception as err:
				logging.error("zynthian_gui.loading_refresh() => %s" % err)
			sleep(0.1)

	#------------------------------------------------------------------
	# Status Refresh Thread
	#------------------------------------------------------------------

	def start_status_thread(self):
		self.status_thread = Thread(target=self.status_thread_task, args=())
		self.status_thread.name = "status"
		self.status_thread.daemon = True # thread dies with the program
		self.status_thread.start()


	def status_thread_task(self):
		while not self.exit_flag:
			self.refresh_status()
			if self.wsleds:
				self.update_wsleds()
			sleep(0.2)
		if self.wsleds:
			self.end_wsleds()


	def refresh_status(self):
		try:
			if zynthian_gui_config.show_cpu_status:
				# Get CPU Load
				#self.status_info['cpu_load'] = max(psutil.cpu_percent(None, True))
				self.status_info['cpu_load'] = zynautoconnect.get_jackd_cpu_load()
			else:
				# Get audio peak level
				self.status_info['peakA'] = self.zynmixer.get_dpm(MIXER_MAIN_CHANNEL, 0)
				self.status_info['peakB'] = self.zynmixer.get_dpm(MIXER_MAIN_CHANNEL, 1)
				self.status_info['holdA'] = self.zynmixer.get_dpm_hold(MIXER_MAIN_CHANNEL, 0)
				self.status_info['holdB'] = self.zynmixer.get_dpm_hold(MIXER_MAIN_CHANNEL, 1)

<<<<<<< HEAD
			# Get SOC sensors (once each 5 refreshes)
			if self.status_counter>5:
=======
			# Get Status Flags (once each 5 refreshes)
			if self.status_counter > 5:
>>>>>>> c3819847
				self.status_counter = 0

				self.status_info['overtemp'] = False
				self.status_info['undervoltage'] = False

				if self.hwmon_thermal_file and self.hwmon_undervolt_file:
					try:
						self.hwmon_thermal_file.seek(0)
						res = int(self.hwmon_thermal_file.read())/1000
						#logging.debug("CPU Temperature => {}".format(res))
						if res > self.overtemp_warning:
							self.status_info['overtemp'] = True
					except Exception as e:
						logging.error(e)

					try:
						self.hwmon_undervolt_file.seek(0)
						res = self.hwmon_undervolt_file.read()
						if res == "1":
							self.status_info['undervoltage'] = True
					except Exception as e:
						logging.error(e)

				elif self.get_throttled_file:
					try:
						self.get_throttled_file.seek(0)
						thr = int('0x%s' % self.get_throttled_file.read(), 16)
						if thr & 0x1:
							self.status_info['undervoltage'] = True
						elif thr & (0x4 | 0x2):
							self.status_info['overtemp'] = True
					except Exception as e:
						logging.error(e)

				else:
					self.status_info['overtemp'] = True
					self.status_info['undervoltage'] = True

			else:
				self.status_counter += 1

			# Get Recorder Status
			try:
				self.status_info['midi_recorder'] = self.screens['midi_recorder'].get_status()
			except Exception as e:
				logging.error(e)

			# Refresh On-Screen Status
			try:
				self.screens[self.current_screen].refresh_status(self.status_info)
			except AttributeError:
				pass

			# Clean some status_info
			self.status_info['xrun'] = False
			self.status_info['midi'] = False
			self.status_info['midi_clock'] = False

		except Exception as e:
			logging.exception(e)


	#------------------------------------------------------------------
	# Thread ending on Exit
	#------------------------------------------------------------------


	def wait_threads_end(self, n=20):
		logging.debug("Awaiting threads to end ...")

		while (self.loading_thread.is_alive() or self.status_thread.is_alive() or self.control_thread.is_alive() or zynautoconnect.is_running()) and n>0:
			sleep(0.1)
			n -= 1

		if n <= 0:
			logging.error("Reached maximum count! Remaining {} active threads.".format(threading.active_count()))
			return False
		else:
			logging.debug("Remaining {} active threads.".format(threading.active_count()))
			sleep(0.5)
			return True


	def exit(self, code=0):
		self.exit_flag = True
		self.exit_code = code


	#------------------------------------------------------------------
	# Polling
	#------------------------------------------------------------------

	def start_polling(self):
		self.polling = True
		self.zyngine_refresh()
		self.osc_timeout()


	def stop_polling(self):
		self.polling = False


	def after(self, msec, func):
		zynthian_gui_config.top.after(msec, func)


	def zyngine_refresh(self):
		try:
			# Capture exit event and finish
			if self.exit_flag:
				self.stop()
				self.wait_threads_end()
				logging.info("EXITING ZYNTHIAN-UI ...")
				zynthian_gui_config.top.quit()
				return
			# Refresh Current Layer
			elif self.curlayer and not self.loading:
				self.curlayer.refresh()

		except Exception as e:
			self.reset_loading()
			logging.exception(e)

		# Poll
		if self.polling:
			zynthian_gui_config.top.after(160, self.zyngine_refresh)


	def osc_timeout(self):
		self.watchdog_last_check = monotonic()
		for client in list(self.osc_clients):
			if self.osc_clients[client] < self.watchdog_last_check - self.osc_heartbeat_timeout:
				self.osc_clients.pop(client)
				try:
					self.zynmixer.removeOscClient(ctypes.c_char_p(client.encode('utf-8')))
				except:
					pass
		# Poll
		if self.polling:
			zynthian_gui_config.top.after(self.osc_heartbeat_timeout * 1000, self.osc_timeout)


	#------------------------------------------------------------------
	# All Notes/Sounds Off => PANIC!
	#------------------------------------------------------------------


	def all_sounds_off(self):
		logging.info("All Sounds Off!")
		for chan in range(16):
			lib_zyncore.ui_send_ccontrol_change(chan, 120, 0)


	def all_notes_off(self):
		logging.info("All Notes Off!")
		for chan in range(16):
			lib_zyncore.ui_send_ccontrol_change(chan, 123, 0)


	def raw_all_notes_off(self):
		logging.info("Raw All Notes Off!")
		lib_zyncore.ui_send_all_notes_off()


	def all_sounds_off_chan(self, chan):
		logging.info("All Sounds Off for channel {}!".format(chan))
		lib_zyncore.ui_send_ccontrol_change(chan, 120, 0)


	def all_notes_off_chan(self, chan):
		logging.info("All Notes Off for channel {}!".format(chan))
		lib_zyncore.ui_send_ccontrol_change(chan, 123, 0)


	def raw_all_notes_off_chan(self, chan):
		logging.info("Raw All Notes Off for channel {}!".format(chan))
		lib_zyncore.ui_send_all_notes_off_chan(chan)


	#------------------------------------------------------------------
	# MPE initialization
	#------------------------------------------------------------------

	def init_mpe_zones(self, lower_n_chans, upper_n_chans):
		# Configure Lower Zone
		if not isinstance(lower_n_chans, int) or lower_n_chans < 0 or lower_n_chans > 0xF:
			logging.error("Can't initialize MPE Lower Zone. Incorrect num of channels ({})".format(lower_n_chans))
		else:
			lib_zyncore.ctrlfb_send_ccontrol_change(0x0, 0x79, 0x0)
			lib_zyncore.ctrlfb_send_ccontrol_change(0x0, 0x64, 0x6)
			lib_zyncore.ctrlfb_send_ccontrol_change(0x0, 0x65, 0x0)
			lib_zyncore.ctrlfb_send_ccontrol_change(0x0, 0x06, lower_n_chans)

		# Configure Upper Zone
		if not isinstance(upper_n_chans, int) or upper_n_chans < 0 or upper_n_chans > 0xF:
			logging.error("Can't initialize MPE Upper Zone. Incorrect num of channels ({})".format(upper_n_chans))
		else:
			lib_zyncore.ctrlfb_send_ccontrol_change(0xF, 0x79, 0x0)
			lib_zyncore.ctrlfb_send_ccontrol_change(0xF, 0x64, 0x6)
			lib_zyncore.ctrlfb_send_ccontrol_change(0xF, 0x65, 0x0)
			lib_zyncore.ctrlfb_send_ccontrol_change(0xF, 0x06, upper_n_chans)


	#------------------------------------------------------------------
	# Autoconnect
	#------------------------------------------------------------------


	def zynautoconnect(self, force=False):
		if force:
			zynautoconnect.midi_autoconnect(True)
			zynautoconnect.audio_autoconnect(True)
		else:
			self.zynautoconnect_midi_flag = True
			self.zynautoconnect_audio_flag = True


	def zynautoconnect_midi(self, force=False):
		if force:
			zynautoconnect.midi_autoconnect(True)
		else:
			self.zynautoconnect_midi_flag = True


	def zynautoconnect_audio(self, force=False):
		if force:
			zynautoconnect.audio_autoconnect(True)
		else:
			self.zynautoconnect_audio_flag = True


	def zynautoconnect_do(self):
		if self.zynautoconnect_midi_flag:
			self.zynautoconnect_midi_flag = False
			zynautoconnect.midi_autoconnect(True)

		if self.zynautoconnect_audio_flag:
			self.zynautoconnect_audio_flag = False
			zynautoconnect.audio_autoconnect(True)


	def zynautoconnect_acquire_lock(self):
		#Get Mutex Lock
		zynautoconnect.acquire_lock()


	def zynautoconnect_release_lock(self):
		#Release Mutex Lock
		zynautoconnect.release_lock()


	#------------------------------------------------------------------
	# Jackd Info
	#------------------------------------------------------------------

	def get_jackd_samplerate(self):
		return zynautoconnect.get_jackd_samplerate()


	def get_jackd_blocksize(self):
		return zynautoconnect.get_jackd_blocksize()


	#------------------------------------------------------------------
	# Zynthian Config Info
	#------------------------------------------------------------------

	def get_zynthian_config(self, varname):
		return eval("zynthian_gui_config.{}".format(varname))


	def allow_rbpi_headphones(self):
		return self.screens['layer'].amixer_layer.engine.allow_rbpi_headphones()


#******************************************************************************
#------------------------------------------------------------------------------
# Start Zynthian!
#------------------------------------------------------------------------------
#******************************************************************************

logging.info("STARTING ZYNTHIAN-UI ...")
zynthian_gui_config.zyngui = zyngui = zynthian_gui()
zyngui.start()


#------------------------------------------------------------------------------
# Zynlib Callbacks
#------------------------------------------------------------------------------

@ctypes.CFUNCTYPE(None, ctypes.c_ubyte, ctypes.c_int)
def zynpot_cb(i, dval):
	#logging.debug("Zynpot {} Callback => {}".format(i, dval))
	try:
		#zyngui.lock.acquire()
		zyngui.screens[zyngui.current_screen].zynpot_cb(i, dval)
		#zyngui.lock.release()

	except Exception as err:
		#zyngui.lock.release()
		logging.exception(err)


lib_zyncore.setup_zynpot_cb(zynpot_cb)


#------------------------------------------------------------------------------
# Reparent Top Window using GTK XEmbed protocol features
#------------------------------------------------------------------------------

def flushflush():
	for i in range(1000):
		print("FLUSHFLUSHFLUSHFLUSHFLUSHFLUSHFLUSH")
	zynthian_gui_config.top.after(200, flushflush)


if zynthian_gui_config.wiring_layout=="EMULATOR":
	top_xid = zynthian_gui_config.top.winfo_id()
	print("Zynthian GUI XID: " + str(top_xid))
	if len(sys.argv) > 1:
		parent_xid = int(sys.argv[1])
		print("Parent XID: " + str(parent_xid))
		zynthian_gui_config.top.geometry('-10000-10000')
		zynthian_gui_config.top.overrideredirect(True)
		zynthian_gui_config.top.wm_withdraw()
		flushflush()
		zynthian_gui_config.top.after(1000, zynthian_gui_config.top.wm_deiconify)


#------------------------------------------------------------------------------
# Signal Catching
#------------------------------------------------------------------------------

def exit_handler(signo, stack_frame):
	logging.info("Catch Exit Signal ({}) ...".format(signo))
	if signo == signal.SIGHUP:
		exit_code = 0
	elif signo == signal.SIGINT:
		exit_code = 100
	elif signo == signal.SIGQUIT:
		exit_code = 102
	elif signo == signal.SIGTERM:
		exit_code = 101

	zyngui.exit(exit_code)


signal.signal(signal.SIGHUP, exit_handler)
signal.signal(signal.SIGINT, exit_handler)
signal.signal(signal.SIGQUIT, exit_handler)
signal.signal(signal.SIGTERM, exit_handler)


def delete_window():
	exit_code = 101
	zyngui.exit(exit_code)


zynthian_gui_config.top.protocol("WM_DELETE_WINDOW", delete_window)


#------------------------------------------------------------------------------
# Key Bindings
#------------------------------------------------------------------------------

#Function to handle computer keyboard key press
#	event: Key event
def cb_keybinding(event):
	logging.debug("Key press {} {}".format(event.keycode, event.keysym))
	zynthian_gui_config.top.focus_set() # Must remove focus from listbox to avoid interference with physical keyboard

	if not zynthian_gui_keybinding.getInstance().isEnabled():
		logging.debug("Key binding is disabled - ignoring key press")
		return

	# Ignore TAB key (for now) to avoid confusing widget focus change
	if event.keysym == "Tab":
		return

	# Space is not recognised as keysym so need to convert keycode
	if event.keycode == 65:
		keysym = "Space"
	else:
		keysym = event.keysym

	action = zynthian_gui_keybinding.getInstance().get_key_action(keysym, event.state)
	if action != None:
		zyngui.callable_ui_action(action)


zynthian_gui_config.top.bind("<Key>", cb_keybinding)


#------------------------------------------------------------------------------
# TKinter Main Loop
#------------------------------------------------------------------------------

#import cProfile
#cProfile.run('zynthian_gui_config.top.mainloop()')

zynthian_gui_config.top.mainloop()

#------------------------------------------------------------------------------
# Exit
#------------------------------------------------------------------------------

logging.info("Exit with code {} ...\n\n".format(zyngui.exit_code))
exit(zyngui.exit_code)

#------------------------------------------------------------------------------<|MERGE_RESOLUTION|>--- conflicted
+++ resolved
@@ -2075,13 +2075,8 @@
 				self.status_info['holdA'] = self.zynmixer.get_dpm_hold(MIXER_MAIN_CHANNEL, 0)
 				self.status_info['holdB'] = self.zynmixer.get_dpm_hold(MIXER_MAIN_CHANNEL, 1)
 
-<<<<<<< HEAD
 			# Get SOC sensors (once each 5 refreshes)
 			if self.status_counter>5:
-=======
-			# Get Status Flags (once each 5 refreshes)
-			if self.status_counter > 5:
->>>>>>> c3819847
 				self.status_counter = 0
 
 				self.status_info['overtemp'] = False
